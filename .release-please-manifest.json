--- conflicted
+++ resolved
@@ -1,23 +1,6 @@
 {
-<<<<<<< HEAD
-  "packages/block-brokers": "2.0.2",
+  "packages/block-brokers": "2.0.3",
   "packages/bitswap": "0.0.0",
-  "packages/car": "3.1.0",
-  "packages/dag-cbor": "3.0.1",
-  "packages/dag-json": "3.0.1",
-  "packages/helia": "4.0.2",
-  "packages/interface": "4.0.1",
-  "packages/interop": "5.1.0",
-  "packages/ipns": "6.0.1",
-  "packages/json": "3.0.1",
-  "packages/mfs": "3.0.1",
-  "packages/strings": "3.0.1",
-  "packages/unixfs": "3.0.1",
-  "packages/utils": "0.0.2",
-  "packages/http": "1.0.2",
-  "packages/routers": "1.0.1"
-=======
-  "packages/block-brokers": "2.0.3",
   "packages/car": "3.1.2",
   "packages/dag-cbor": "3.0.2",
   "packages/dag-json": "3.0.2",
@@ -32,5 +15,4 @@
   "packages/utils": "0.1.0",
   "packages/http": "1.0.3",
   "packages/routers": "1.0.2"
->>>>>>> 5cf216ba
 }