--- conflicted
+++ resolved
@@ -159,13 +159,8 @@
     "release": "aegir release"
   },
   "dependencies": {
-<<<<<<< HEAD
-    "@helia/interface": "^3.0.0",
+    "@helia/interface": "^3.0.1",
     "@ipld/dag-pb": "^4.0.6",
-=======
-    "@helia/interface": "^3.0.1",
-    "@ipld/dag-pb": "^4.0.3",
->>>>>>> 1323117f
     "@libp2p/interface": "^1.1.1",
     "@libp2p/logger": "^4.0.4",
     "@multiformats/murmur3": "^2.1.2",
