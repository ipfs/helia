--- conflicted
+++ resolved
@@ -45,11 +45,7 @@
 const name = ipns(helia)
 
 // create a public key to publish as an IPNS name
-<<<<<<< HEAD
-const keyInfo = await helia.libp2p.services.keychain.createKey('my-key', 'RSA', 4096)
-=======
-const keyInfo = await helia.libp2p.services.keychain.createKey('my-key', 'Ed25519')
->>>>>>> c1532369
+const keyInfo = await helia.libp2p.services.keychain.createKey('my-key', 'Ed25519')
 const peerId = await helia.libp2p.services.keychain.exportPeerId(keyInfo.name)
 
 // store some data to publish
@@ -79,11 +75,7 @@
 const name = ipns(helia)
 
 // create a public key to publish as an IPNS name
-<<<<<<< HEAD
-const keyInfo = await helia.libp2p.services.keychain.createKey('my-key', 'RSA', 4096)
-=======
-const keyInfo = await helia.libp2p.services.keychain.createKey('my-key', 'Ed25519')
->>>>>>> c1532369
+const keyInfo = await helia.libp2p.services.keychain.createKey('my-key', 'Ed25519')
 const peerId = await helia.libp2p.services.keychain.exportPeerId(keyInfo.name)
 
 // store some data to publish
@@ -94,11 +86,7 @@
 await name.publish(peerId, cid)
 
 // create another public key to re-publish the original record
-<<<<<<< HEAD
-const recursiveKeyInfo = await helia.libp2p.services.keychain.createKey('my-recursive-key', 'RSA', 4096)
-=======
 const recursiveKeyInfo = await helia.libp2p.services.keychain.createKey('my-recursive-key', 'Ed25519')
->>>>>>> c1532369
 const recursivePeerId = await helia.libp2p.services.keychain.exportPeerId(recursiveKeyInfo.name)
 
 // publish the recursive name
@@ -122,11 +110,7 @@
 const name = ipns(helia)
 
 // create a public key to publish as an IPNS name
-<<<<<<< HEAD
-const keyInfo = await helia.libp2p.services.keychain.createKey('my-key', 'RSA', 4096)
-=======
-const keyInfo = await helia.libp2p.services.keychain.createKey('my-key', 'Ed25519')
->>>>>>> c1532369
+const keyInfo = await helia.libp2p.services.keychain.createKey('my-key', 'Ed25519')
 const peerId = await helia.libp2p.services.keychain.exportPeerId(keyInfo.name)
 
 // store some data to publish
@@ -182,11 +166,7 @@
 })
 
 // create a public key to publish as an IPNS name
-<<<<<<< HEAD
-const keyInfo = await helia.libp2p.services.keychain.createKey('my-key', 'RSA', 4096)
-=======
-const keyInfo = await helia.libp2p.services.keychain.createKey('my-key', 'Ed25519')
->>>>>>> c1532369
+const keyInfo = await helia.libp2p.services.keychain.createKey('my-key', 'Ed25519')
 const peerId = await helia.libp2p.services.keychain.exportPeerId(keyInfo.name)
 
 // store some data to publish
