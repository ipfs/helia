{
  "name": "@helia/ipns",
  "version": "8.2.4",
  "description": "An implementation of IPNS for Helia",
  "license": "Apache-2.0 OR MIT",
  "homepage": "https://github.com/ipfs/helia/tree/main/packages/ipns#readme",
  "repository": {
    "type": "git",
    "url": "git+https://github.com/ipfs/helia.git"
  },
  "bugs": {
    "url": "https://github.com/ipfs/helia/issues"
  },
  "publishConfig": {
    "access": "public",
    "provenance": true
  },
  "keywords": [
    "IPFS"
  ],
  "type": "module",
  "types": "./dist/src/index.d.ts",
  "typesVersions": {
    "*": {
      "*": [
        "*",
        "dist/*",
        "dist/src/*",
        "dist/src/*/index"
      ],
      "src/*": [
        "*",
        "dist/*",
        "dist/src/*",
        "dist/src/*/index"
      ]
    }
  },
  "files": [
    "src",
    "dist",
    "!dist/test",
    "!**/*.tsbuildinfo"
  ],
  "exports": {
    ".": {
      "types": "./dist/src/index.d.ts",
      "import": "./dist/src/index.js"
    },
    "./dns-resolvers": {
      "types": "./dist/src/dns-resolvers/index.d.ts",
      "import": "./dist/src/dns-resolvers/index.js"
    },
    "./routing": {
      "types": "./dist/src/routing/index.d.ts",
      "import": "./dist/src/routing/index.js"
    }
  },
  "eslintConfig": {
    "extends": "ipfs",
    "parserOptions": {
      "project": true,
      "sourceType": "module"
    }
  },
  "scripts": {
    "clean": "aegir clean",
    "lint": "aegir lint",
    "dep-check": "aegir dep-check",
    "doc-check": "aegir doc-check",
    "build": "aegir build",
    "docs": "aegir docs",
    "generate": "protons ./src/pb/metadata.proto",
    "test": "aegir test",
    "test:chrome": "aegir test -t browser --cov",
    "test:chrome-webworker": "aegir test -t webworker",
    "test:firefox": "aegir test -t browser -- --browser firefox",
    "test:firefox-webworker": "aegir test -t webworker -- --browser firefox",
    "test:node": "aegir test -t node --cov",
    "test:electron-main": "aegir test -t electron-main"
  },
  "dependencies": {
<<<<<<< HEAD
    "@helia/interface": "^5.3.2",
    "@libp2p/crypto": "^5.1.7",
=======
    "@helia/interface": "^5.4.0",
>>>>>>> 107b900f
    "@libp2p/interface": "^2.2.1",
    "@libp2p/kad-dht": "^15.0.2",
    "@libp2p/keychain": "^5.2.8",
    "@libp2p/logger": "^5.1.4",
    "@libp2p/peer-id": "^5.1.0",
    "@libp2p/utils": "^6.7.1",
    "@multiformats/dns": "^1.0.6",
    "helia": "^5.4.2",
    "interface-datastore": "^8.3.1",
    "ipns": "^10.0.0",
    "multiformats": "^13.3.1",
    "progress-events": "^1.0.1",
    "protons-runtime": "^5.5.0",
    "uint8arraylist": "^2.4.8",
    "uint8arrays": "^5.1.0"
  },
  "devDependencies": {
    "@types/dns-packet": "^5.6.5",
    "aegir": "^47.0.7",
    "datastore-core": "^10.0.2",
    "it-drain": "^3.0.7",
    "protons": "^7.6.1",
    "sinon": "^20.0.0",
    "sinon-ts": "^2.0.0"
  },
  "browser": {
    "./dist/src/dns-resolvers/resolver.js": "./dist/src/dns-resolvers/resolver.browser.js"
  },
  "sideEffects": false
}<|MERGE_RESOLUTION|>--- conflicted
+++ resolved
@@ -80,12 +80,8 @@
     "test:electron-main": "aegir test -t electron-main"
   },
   "dependencies": {
-<<<<<<< HEAD
-    "@helia/interface": "^5.3.2",
     "@libp2p/crypto": "^5.1.7",
-=======
     "@helia/interface": "^5.4.0",
->>>>>>> 107b900f
     "@libp2p/interface": "^2.2.1",
     "@libp2p/kad-dht": "^15.0.2",
     "@libp2p/keychain": "^5.2.8",
