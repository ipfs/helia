import { isPublicKey } from '@libp2p/interface'
import { logger } from '@libp2p/logger'
import { multihashToIPNSRoutingKey } from 'ipns'
import { ipnsSelector } from 'ipns/selector'
import { ipnsValidator } from 'ipns/validator'
import { CustomProgressEvent } from 'progress-events'
import { equals as uint8ArrayEquals } from 'uint8arrays/equals'
import { fromString as uint8ArrayFromString } from 'uint8arrays/from-string'
import { toString as uint8ArrayToString } from 'uint8arrays/to-string'
import { InvalidTopicError } from '../errors.js'
import { localStore } from './local-store.js'
import type { GetOptions, IPNSRouting, PutOptions } from './index.js'
import type { LocalStore } from './local-store.js'
<<<<<<< HEAD
import type { PeerId, Message, PublishResult, PubSub, PublicKey, ComponentLogger } from '@libp2p/interface'
=======
import type { PeerId, PublicKey, TypedEventTarget } from '@libp2p/interface'
>>>>>>> 34d3ecd7
import type { Datastore } from 'interface-datastore'
import type { MultihashDigest } from 'multiformats/hashes/interface'
import type { ProgressEvent } from 'progress-events'

const log = logger('helia:ipns:routing:pubsub')

export interface Message {
  type: 'signed' | 'unsigned'
  from: PeerId
  topic: string
  data: Uint8Array
}

export interface PubSubEvents {
  message: CustomEvent<Message>
}

export interface PublishResult {
  recipients: PeerId[]
}

export interface PubSub extends TypedEventTarget<PubSubEvents> {
  subscribe(topic: string): void
  unsubscribe(topic: string): void
  publish(topic: string, message: Uint8Array): Promise<PublishResult>
  getTopics(): string[]
  getSubscribers(topic: string): PeerId[]
}

export interface PubsubRoutingComponents {
  datastore: Datastore
  logger: ComponentLogger
  libp2p: {
    peerId: PeerId
    services: {
      pubsub: PubSub
    }
  }
}

export type PubSubProgressEvents =
  ProgressEvent<'ipns:pubsub:publish', { topic: string, result: PublishResult }> |
  ProgressEvent<'ipns:pubsub:subscribe', { topic: string }> |
  ProgressEvent<'ipns:pubsub:error', Error>

class PubSubRouting implements IPNSRouting {
  private subscriptions: string[]
  private readonly localStore: LocalStore
  private readonly peerId: PeerId
  private readonly pubsub: PubSub

  constructor (components: PubsubRoutingComponents) {
    this.subscriptions = []
    this.localStore = localStore(components.datastore, components.logger.forComponent('helia:ipns:local-store'))
    this.peerId = components.libp2p.peerId
    this.pubsub = components.libp2p.services.pubsub

    this.pubsub.addEventListener('message', (evt) => {
      const message = evt.detail

      if (!this.subscriptions.includes(message.topic)) {
        return
      }

      this.#processPubSubMessage(message).catch(err => {
        log.error('Error processing message', err)
      })
    })
  }

  async #processPubSubMessage (message: Message): Promise<void> {
    log('message received for topic', message.topic)

    if (message.type !== 'signed') {
      log.error('unsigned message received, this module can only work with signed messages')
      return
    }

    if (message.from.equals(this.peerId)) {
      log('not storing record from self')
      return
    }

    const routingKey = topicToKey(message.topic)

    await ipnsValidator(routingKey, message.data)

    if (await this.localStore.has(routingKey)) {
      const { record: currentRecord } = await this.localStore.get(routingKey)

      if (uint8ArrayEquals(currentRecord, message.data)) {
        log('not storing record as we already have it')
        return
      }

      const records = [currentRecord, message.data]
      const index = ipnsSelector(routingKey, records)

      if (index === 0) {
        log('not storing record as the one we have is better')
        return
      }
    }

    await this.localStore.put(routingKey, message.data)
  }

  /**
   * Put a value to the pubsub datastore indexed by the received key properly encoded
   */
  async put (routingKey: Uint8Array, marshaledRecord: Uint8Array, options: PutOptions = {}): Promise<void> {
    try {
      const topic = keyToTopic(routingKey)

      log('publish value for topic %s', topic)
      const result = await this.pubsub.publish(topic, marshaledRecord)

      log('published record on topic %s to %d recipients', topic, result.recipients)
      options.onProgress?.(new CustomProgressEvent('ipns:pubsub:publish', { topic, result }))
    } catch (err: any) {
      options.onProgress?.(new CustomProgressEvent<Error>('ipns:pubsub:error', err))
      throw err
    }
  }

  /**
   * Get a value from the pubsub datastore indexed by the received key properly encoded.
   * Also, the identifier topic is subscribed to and the pubsub datastore records will be
   * updated once new publishes occur
   */
  async get (routingKey: Uint8Array, options: GetOptions = {}): Promise<Uint8Array> {
    try {
      const topic = keyToTopic(routingKey)

      // ensure we are subscribed to topic
      if (!this.pubsub.getTopics().includes(topic)) {
        log('add subscription for topic', topic)
        this.pubsub.subscribe(topic)
        this.subscriptions.push(topic)

        options.onProgress?.(new CustomProgressEvent('ipns:pubsub:subscribe', { topic }))
      }

      // chain through to local store
      const { record } = await this.localStore.get(routingKey, options)

      return record
    } catch (err: any) {
      options.onProgress?.(new CustomProgressEvent<Error>('ipns:pubsub:error', err))
      throw err
    }
  }

  /**
   * Get pubsub subscriptions related to ipns
   */
  getSubscriptions (): string[] {
    return this.subscriptions
  }

  /**
   * Cancel pubsub subscriptions related to ipns
   */
  cancel (key: PublicKey | MultihashDigest<0x00 | 0x12>): void {
    const digest = isPublicKey(key) ? key.toMultihash() : key
    const routingKey = multihashToIPNSRoutingKey(digest)
    const topic = keyToTopic(routingKey)

    // Not found topic
    if (!this.subscriptions.includes(topic)) {
      return
    }

    this.pubsub.unsubscribe(topic)
    this.subscriptions = this.subscriptions.filter(t => t !== topic)
  }
}

const PUBSUB_NAMESPACE = '/record/'

/**
 * converts a binary record key to a pubsub topic key
 */
function keyToTopic (key: Uint8Array): string {
  const b64url = uint8ArrayToString(key, 'base64url')

  return `${PUBSUB_NAMESPACE}${b64url}`
}

/**
 * converts a pubsub topic key to a binary record key
 */
function topicToKey (topic: string): Uint8Array {
  if (topic.substring(0, PUBSUB_NAMESPACE.length) !== PUBSUB_NAMESPACE) {
    throw new InvalidTopicError('Topic received is not from a record')
  }

  const key = topic.substring(PUBSUB_NAMESPACE.length)

  return uint8ArrayFromString(key, 'base64url')
}

/**
 * This IPNS routing receives IPNS record updates via dedicated
 * pubsub topic.
 *
 * Note we must first be subscribed to the topic in order to receive
 * updated records, so the first call to `.get` should be expected
 * to fail!
 */
export function pubsub (components: PubsubRoutingComponents): IPNSRouting {
  return new PubSubRouting(components)
}<|MERGE_RESOLUTION|>--- conflicted
+++ resolved
@@ -11,11 +11,7 @@
 import { localStore } from './local-store.js'
 import type { GetOptions, IPNSRouting, PutOptions } from './index.js'
 import type { LocalStore } from './local-store.js'
-<<<<<<< HEAD
-import type { PeerId, Message, PublishResult, PubSub, PublicKey, ComponentLogger } from '@libp2p/interface'
-=======
-import type { PeerId, PublicKey, TypedEventTarget } from '@libp2p/interface'
->>>>>>> 34d3ecd7
+import type { PeerId, PublicKey, TypedEventTarget, ComponentLogger } from '@libp2p/interface'
 import type { Datastore } from 'interface-datastore'
 import type { MultihashDigest } from 'multiformats/hashes/interface'
 import type { ProgressEvent } from 'progress-events'
