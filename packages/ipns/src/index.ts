--- conflicted
+++ resolved
@@ -472,27 +472,18 @@
     }, options.interval ?? DEFAULT_REPUBLISH_INTERVAL_MS)
   }
 
-<<<<<<< HEAD
-  async #resolve (ipfsPath: string, options: ResolveOptions = {}): Promise<CID> {
-    // TODO: https://github.com/ipfs/helia/issues/402
-=======
   async #resolve (ipfsPath: string, options: ResolveOptions = {}): Promise<ResolveResult> {
->>>>>>> ae70ab00
     const parts = ipfsPath.split('/')
     try {
       const scheme = parts[1]
 
       if (scheme === 'ipns') {
-<<<<<<< HEAD
-        return await this.resolve(peerIdFromString(parts[2]), options)
-=======
         const { cid } = await this.resolve(peerIdFromString(parts[2]), options)
         const path = parts.slice(3).join('/')
         return {
           cid,
           path
         }
->>>>>>> ae70ab00
       } else if (scheme === 'ipfs') {
         const cid = CID.parse(parts[2])
         const path = parts.slice(3).join('/')
