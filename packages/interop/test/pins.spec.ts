/* eslint-env mocha */

import { expect } from 'aegir/chai'
import all from 'it-all'
import { CID } from 'multiformats/cid'
import * as raw from 'multiformats/codecs/raw'
import { sha256 } from 'multiformats/hashes/sha2'
import { createHeliaNode } from './fixtures/create-helia.js'
import { createKuboNode } from './fixtures/create-kubo.js'
import type { Helia } from '@helia/interface'
import type { Pin } from '@helia/interface/pins'
import type { Controller } from 'ipfsd-ctl'

describe('pins', () => {
  let helia: Helia
  let kubo: Controller

  beforeEach(async () => {
    helia = await createHeliaNode()
    kubo = await createKuboNode()

    // connect the two nodes
    await helia.libp2p.dial(kubo.peer.addresses)
  })

  afterEach(async () => {
    if (helia != null) {
      await helia.stop()
    }

    if (kubo != null) {
      await kubo.stop()
    }
  })

  it('pinning on kubo should pull from helia', async () => {
    const input = Uint8Array.from([0, 1, 2, 3, 4])
    const digest = await sha256.digest(input)
    const cid = CID.createV1(raw.code, digest)

    expect((await all(kubo.api.refs.local())).map(r => r.ref)).to.not.include(cid.toString())

    await helia.blockstore.put(cid, input)

    const pinned = await kubo.api.pin.add(cid)
    expect(pinned.toString()).to.equal(cid.toString())

    expect((await all(kubo.api.refs.local())).map(r => r.ref)).to.include(cid.toString())
  })

  it('pinning on helia should pull from kubo', async () => {
    const input = Uint8Array.from([0, 1, 2, 3, 4])
    const { cid } = await kubo.api.add({ content: input }, {
      cidVersion: 1,
      rawLeaves: true
    })

    await expect(helia.blockstore.has(CID.parse(cid.toString()))).to.eventually.be.false()

<<<<<<< HEAD
    const itr = helia.pins.add(cid)

    let output = await itr.next()

    while (output.done === false) {
      await output.value()
      output = await itr.next()
    }
=======
    const output = await helia.pins.add(CID.parse(cid.toString()))
>>>>>>> 17e85f9f

    await expect(helia.blockstore.has(CID.parse(cid.toString()))).to.eventually.be.true()

    expect((output.value as Pin).cid.toString()).to.equal(cid.toString())
  })
})<|MERGE_RESOLUTION|>--- conflicted
+++ resolved
@@ -2,13 +2,13 @@
 
 import { expect } from 'aegir/chai'
 import all from 'it-all'
+import drain from 'it-drain'
 import { CID } from 'multiformats/cid'
 import * as raw from 'multiformats/codecs/raw'
 import { sha256 } from 'multiformats/hashes/sha2'
 import { createHeliaNode } from './fixtures/create-helia.js'
 import { createKuboNode } from './fixtures/create-kubo.js'
 import type { Helia } from '@helia/interface'
-import type { Pin } from '@helia/interface/pins'
 import type { Controller } from 'ipfsd-ctl'
 
 describe('pins', () => {
@@ -57,21 +57,8 @@
 
     await expect(helia.blockstore.has(CID.parse(cid.toString()))).to.eventually.be.false()
 
-<<<<<<< HEAD
-    const itr = helia.pins.add(cid)
-
-    let output = await itr.next()
-
-    while (output.done === false) {
-      await output.value()
-      output = await itr.next()
-    }
-=======
-    const output = await helia.pins.add(CID.parse(cid.toString()))
->>>>>>> 17e85f9f
+    await drain(helia.pins.add(CID.parse(cid.toString())))
 
     await expect(helia.blockstore.has(CID.parse(cid.toString()))).to.eventually.be.true()
-
-    expect((output.value as Pin).cid.toString()).to.equal(cid.toString())
   })
 })