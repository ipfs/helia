--- conflicted
+++ resolved
@@ -66,27 +66,12 @@
   routing: Routing
 
   /**
-<<<<<<< HEAD
-=======
-   * DAGWalkers are codec-specific implementations that know how to yield all
-   * CIDs contained within a block that corresponds to that codec.
-   */
-  dagWalkers: Record<number, DAGWalker>
-
-  /**
-   * Hashers can be used to hash a piece of data with the specified hashing
-   * algorithm.
-   */
-  hashers: Record<number, MultihashHasher>
-
-  /**
    * The DNS property can be used to perform lookups of various record types and
    * will use a resolver appropriate to the current platform.
    */
   dns: DNS
 
   /**
->>>>>>> b00f6826
    * Starts the Helia node
    */
   start(): Promise<void>
