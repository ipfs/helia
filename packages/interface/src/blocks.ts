--- conflicted
+++ resolved
@@ -63,22 +63,6 @@
 
 }
 
-<<<<<<< HEAD
-export interface BlockProvider<
-  NotifyProgressOptions extends ProgressOptions = ProgressOptions,
-  WantProgressOptions extends ProgressOptions = ProgressOptions
-> {
-  /**
-   * Notify a block provider that a new block is available
-   */
-  notify?(cid: CID, block: Uint8Array, options?: NotifyProgressOptions): void
-
-  /**
-   * Retrieve a block
-   */
-  get(cid: CID, options?: AbortOptions & WantProgressOptions): Promise<Uint8Array>
-}
-=======
 export interface BlockRetriever<GetProgressOptions extends ProgressOptions = ProgressOptions> {
   /**
    * Retrieve a block from a source
@@ -93,5 +77,4 @@
   announce(cid: CID, block: Uint8Array, options?: NotifyProgressOptions): void
 }
 
-export type BlockBroker = BlockRetriever | BlockAnnouncer
->>>>>>> 0749cbf9
+export type BlockBroker = BlockRetriever | BlockAnnouncer