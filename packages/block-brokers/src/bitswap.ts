--- conflicted
+++ resolved
@@ -1,14 +1,7 @@
-<<<<<<< HEAD
 import { createBitswap } from '@helia/bitswap'
 import type { BitswapOptions, Bitswap, BitswapWantBlockProgressEvents, BitswapNotifyProgressEvents } from '@helia/bitswap'
-import type { BlockAnnounceOptions, BlockBroker, BlockRetrievalOptions, CreateSessionOptions, Routing } from '@helia/interface'
+import type { BlockAnnounceOptions, BlockBroker, BlockRetrievalOptions, CreateSessionOptions, Routing, HasherLoader } from '@helia/interface'
 import type { Libp2p, Startable, ComponentLogger } from '@libp2p/interface'
-=======
-import { createBitswap } from 'ipfs-bitswap'
-import type { HasherLoader } from '@helia/interface'
-import type { BlockAnnouncer, BlockBroker, BlockRetrievalOptions, BlockRetriever } from '@helia/interface/blocks'
-import type { Libp2p, Startable } from '@libp2p/interface'
->>>>>>> c31f5e1a
 import type { Blockstore } from 'interface-blockstore'
 import type { CID } from 'multiformats/cid'
 import type { MultihashHasher } from 'multiformats/hashes/interface'
@@ -16,13 +9,9 @@
 interface BitswapComponents {
   libp2p: Libp2p
   blockstore: Blockstore
-<<<<<<< HEAD
-  hashers: Record<string, MultihashHasher>
   routing: Routing
   logger: ComponentLogger
-=======
   getHasher: HasherLoader
->>>>>>> c31f5e1a
 }
 
 export interface BitswapInit extends BitswapOptions {
@@ -34,11 +23,7 @@
   private started: boolean
 
   constructor (components: BitswapComponents, init: BitswapInit = {}) {
-<<<<<<< HEAD
-    const { hashers } = components
-=======
-    const { libp2p, blockstore, getHasher } = components
->>>>>>> c31f5e1a
+    const { getHasher } = components
 
     this.bitswap = createBitswap(components, {
       hashLoader: {
