{
  "name": "@helia/block-brokers",
  "version": "4.2.4",
  "description": "Block brokers for Helia",
  "license": "Apache-2.0 OR MIT",
  "homepage": "https://github.com/ipfs/helia/tree/main/packages/block-brokers#readme",
  "repository": {
    "type": "git",
    "url": "git+https://github.com/ipfs/helia.git"
  },
  "bugs": {
    "url": "https://github.com/ipfs/helia/issues"
  },
  "publishConfig": {
    "access": "public",
    "provenance": true
  },
  "keywords": [
    "IPFS"
  ],
  "type": "module",
  "types": "./dist/src/index.d.ts",
  "files": [
    "src",
    "dist",
    "!dist/test",
    "!**/*.tsbuildinfo"
  ],
  "exports": {
    ".": {
      "types": "./dist/src/index.d.ts",
      "import": "./dist/src/index.js"
    }
  },
  "scripts": {
    "clean": "aegir clean",
    "lint": "aegir lint",
    "dep-check": "aegir dep-check",
    "doc-check": "aegir doc-check",
    "build": "aegir build",
    "test": "aegir test",
    "test:chrome": "aegir test -t browser --cov",
    "test:chrome-webworker": "aegir test -t webworker",
    "test:firefox": "aegir test -t browser -- --browser firefox",
    "test:firefox-webworker": "aegir test -t webworker -- --browser firefox",
    "test:node": "aegir test -t node --cov",
    "test:electron-main": "aegir test -t electron-main"
  },
  "dependencies": {
    "@helia/bitswap": "^2.2.0",
    "@helia/interface": "^5.4.0",
    "@helia/utils": "^1.4.0",
    "@libp2p/interface": "^3.0.2",
    "@libp2p/utils": "^7.0.5",
    "@multiformats/multiaddr": "^13.0.1",
    "@multiformats/multiaddr-matcher": "^3.0.1",
    "@multiformats/multiaddr-to-uri": "^12.0.0",
    "interface-blockstore": "^6.0.1",
    "interface-store": "^7.0.0",
    "multiformats": "^13.4.1",
    "progress-events": "^1.0.1",
    "uint8arraylist": "^2.4.8"
  },
  "devDependencies": {
    "@libp2p/crypto": "^5.1.12",
    "@libp2p/logger": "^6.0.5",
    "@libp2p/peer-id": "^6.0.3",
    "@multiformats/uri-to-multiaddr": "^10.0.0",
    "@types/polka": "^0.5.7",
    "@types/sinon": "^17.0.4",
    "aegir": "^47.0.22",
    "cors": "^2.8.5",
    "polka": "^0.5.2",
<<<<<<< HEAD
    "race-signal": "^1.1.3",
    "sinon": "^19.0.2",
=======
    "sinon": "^21.0.0",
>>>>>>> 1f0e7f7d
    "sinon-ts": "^2.0.0",
    "uint8arrays": "^5.1.0"
  }
}<|MERGE_RESOLUTION|>--- conflicted
+++ resolved
@@ -71,12 +71,8 @@
     "aegir": "^47.0.22",
     "cors": "^2.8.5",
     "polka": "^0.5.2",
-<<<<<<< HEAD
-    "race-signal": "^1.1.3",
-    "sinon": "^19.0.2",
-=======
+    "race-signal": "^2.0.0",
     "sinon": "^21.0.0",
->>>>>>> 1f0e7f7d
     "sinon-ts": "^2.0.0",
     "uint8arrays": "^5.1.0"
   }
