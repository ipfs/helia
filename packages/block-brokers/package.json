{
  "name": "@helia/block-brokers",
  "version": "2.0.2",
  "description": "Block brokers for Helia",
  "license": "Apache-2.0 OR MIT",
  "homepage": "https://github.com/ipfs/helia/tree/main/packages/block-brokers#readme",
  "repository": {
    "type": "git",
    "url": "git+https://github.com/ipfs/helia.git"
  },
  "bugs": {
    "url": "https://github.com/ipfs/helia/issues"
  },
  "publishConfig": {
    "access": "public",
    "provenance": true
  },
  "keywords": [
    "IPFS"
  ],
  "type": "module",
  "types": "./dist/src/index.d.ts",
  "files": [
    "src",
    "dist",
    "!dist/test",
    "!**/*.tsbuildinfo"
  ],
  "exports": {
    ".": {
      "types": "./dist/src/index.d.ts",
      "import": "./dist/src/index.js"
    }
  },
  "eslintConfig": {
    "extends": "ipfs",
    "parserOptions": {
      "project": true,
      "sourceType": "module"
    }
  },
  "scripts": {
    "clean": "aegir clean",
    "lint": "aegir lint",
    "dep-check": "aegir dep-check",
    "build": "aegir build",
    "test": "aegir test",
    "test:chrome": "aegir test -t browser --cov",
    "test:chrome-webworker": "aegir test -t webworker",
    "test:firefox": "aegir test -t browser -- --browser firefox",
    "test:firefox-webworker": "aegir test -t webworker -- --browser firefox",
    "test:node": "aegir test -t node --cov",
    "test:electron-main": "aegir test -t electron-main"
  },
  "dependencies": {
<<<<<<< HEAD
    "@helia/bitswap": "^0.0.0",
    "@helia/interface": "^4.0.0",
    "@libp2p/interface": "^1.1.2",
    "interface-blockstore": "^5.2.9",
    "multiformats": "^13.0.1",
=======
    "@helia/interface": "^4.0.1",
    "@libp2p/interface": "^1.1.4",
    "interface-blockstore": "^5.2.10",
    "ipfs-bitswap": "^20.0.2",
    "multiformats": "^13.1.0",
>>>>>>> 8c42ec5e
    "progress-events": "^1.0.0"
  },
  "devDependencies": {
    "@libp2p/logger": "^4.0.7",
    "@types/sinon": "^17.0.3",
    "aegir": "^42.2.5",
    "sinon": "^17.0.1",
    "sinon-ts": "^2.0.0"
  }
}<|MERGE_RESOLUTION|>--- conflicted
+++ resolved
@@ -53,19 +53,12 @@
     "test:electron-main": "aegir test -t electron-main"
   },
   "dependencies": {
-<<<<<<< HEAD
     "@helia/bitswap": "^0.0.0",
-    "@helia/interface": "^4.0.0",
-    "@libp2p/interface": "^1.1.2",
-    "interface-blockstore": "^5.2.9",
-    "multiformats": "^13.0.1",
-=======
     "@helia/interface": "^4.0.1",
     "@libp2p/interface": "^1.1.4",
     "interface-blockstore": "^5.2.10",
     "ipfs-bitswap": "^20.0.2",
     "multiformats": "^13.1.0",
->>>>>>> 8c42ec5e
     "progress-events": "^1.0.0"
   },
   "devDependencies": {
