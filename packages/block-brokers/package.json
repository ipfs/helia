{
  "name": "@helia/block-brokers",
  "version": "2.0.3",
  "description": "Block brokers for Helia",
  "license": "Apache-2.0 OR MIT",
  "homepage": "https://github.com/ipfs/helia/tree/main/packages/block-brokers#readme",
  "repository": {
    "type": "git",
    "url": "git+https://github.com/ipfs/helia.git"
  },
  "bugs": {
    "url": "https://github.com/ipfs/helia/issues"
  },
  "publishConfig": {
    "access": "public",
    "provenance": true
  },
  "keywords": [
    "IPFS"
  ],
  "type": "module",
  "types": "./dist/src/index.d.ts",
  "files": [
    "src",
    "dist",
    "!dist/test",
    "!**/*.tsbuildinfo"
  ],
  "exports": {
    ".": {
      "types": "./dist/src/index.d.ts",
      "import": "./dist/src/index.js"
    }
  },
  "eslintConfig": {
    "extends": "ipfs",
    "parserOptions": {
      "project": true,
      "sourceType": "module"
    }
  },
  "scripts": {
    "clean": "aegir clean",
    "lint": "aegir lint",
    "dep-check": "aegir dep-check",
    "build": "aegir build",
    "test": "aegir test",
    "test:chrome": "aegir test -t browser --cov",
    "test:chrome-webworker": "aegir test -t webworker",
    "test:firefox": "aegir test -t browser -- --browser firefox",
    "test:firefox-webworker": "aegir test -t webworker -- --browser firefox",
    "test:node": "aegir test -t node --cov",
    "test:electron-main": "aegir test -t electron-main"
  },
  "dependencies": {
<<<<<<< HEAD
    "@helia/bitswap": "^0.0.0",
    "@helia/interface": "^4.0.1",
=======
    "@helia/interface": "^4.1.0",
>>>>>>> 5cf216ba
    "@libp2p/interface": "^1.1.4",
    "interface-blockstore": "^5.2.10",
    "multiformats": "^13.1.0",
    "progress-events": "^1.0.0"
  },
  "devDependencies": {
    "@libp2p/logger": "^4.0.7",
    "@types/sinon": "^17.0.3",
    "aegir": "^42.2.5",
    "sinon": "^17.0.1",
    "sinon-ts": "^2.0.0"
  }
}<|MERGE_RESOLUTION|>--- conflicted
+++ resolved
@@ -53,12 +53,8 @@
     "test:electron-main": "aegir test -t electron-main"
   },
   "dependencies": {
-<<<<<<< HEAD
     "@helia/bitswap": "^0.0.0",
-    "@helia/interface": "^4.0.1",
-=======
     "@helia/interface": "^4.1.0",
->>>>>>> 5cf216ba
     "@libp2p/interface": "^1.1.4",
     "interface-blockstore": "^5.2.10",
     "multiformats": "^13.1.0",
