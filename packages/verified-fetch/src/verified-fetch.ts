import { ipns as heliaIpns, type IPNS } from '@helia/ipns'
import { dnsJsonOverHttps } from '@helia/ipns/dns-resolvers'
import { unixfs as heliaUnixFs, type UnixFS as HeliaUnixFs, type UnixFSStats } from '@helia/unixfs'
import { code as dagCborCode } from '@ipld/dag-cbor'
import { code as dagJsonCode } from '@ipld/dag-json'
import { code as dagPbCode } from '@ipld/dag-pb'
import { code as jsonCode } from 'multiformats/codecs/json'
import { code as rawCode } from 'multiformats/codecs/raw'
import { identity } from 'multiformats/hashes/identity'
import { CustomProgressEvent } from 'progress-events'
<<<<<<< HEAD
import { getETag } from './utils/get-e-tag.js'
=======
import { dagCborToSafeJSON } from './utils/dag-cbor-to-safe-json.js'
>>>>>>> 754c7af0
import { getStreamFromAsyncIterable } from './utils/get-stream-from-async-iterable.js'
import { parseResource } from './utils/parse-resource.js'
import { walkPath, type PathWalkerFn } from './utils/walk-path.js'
import type { CIDDetail, ContentTypeParser, Resource, VerifiedFetchInit as VerifiedFetchOptions } from './index.js'
import type { RequestFormatShorthand } from './types.js'
import type { Helia } from '@helia/interface'
import type { AbortOptions, Logger } from '@libp2p/interface'
import type { UnixFSEntry } from 'ipfs-unixfs-exporter'
import type { CID } from 'multiformats/cid'

interface VerifiedFetchComponents {
  helia: Helia
  ipns?: IPNS
  unixfs?: HeliaUnixFs
  pathWalker?: PathWalkerFn
}

/**
 * Potential future options for the VerifiedFetch constructor.
 */
interface VerifiedFetchInit {
  contentTypeParser?: ContentTypeParser
}

interface FetchHandlerFunctionArg {
  cid: CID
  path: string
  terminalElement?: UnixFSEntry
  options?: Omit<VerifiedFetchOptions, 'signal'> & AbortOptions
}

interface FetchHandlerFunction {
  (options: FetchHandlerFunctionArg): Promise<Response>
}

function convertOptions (options?: VerifiedFetchOptions): (Omit<VerifiedFetchOptions, 'signal'> & AbortOptions) | undefined {
  if (options == null) {
    return undefined
  }

  let signal: AbortSignal | undefined
  if (options?.signal === null) {
    signal = undefined
  }
  return {
    ...options,
    signal
  }
}

function okResponse (body?: BodyInit | null): Response {
  return new Response(body, {
    status: 200,
    statusText: 'OK'
  })
}

function notSupportedResponse (body?: BodyInit | null): Response {
  return new Response(body, {
    status: 501,
    statusText: 'Not Implemented'
  })
}

export class VerifiedFetch {
  private readonly helia: Helia
  private readonly ipns: IPNS
  private readonly unixfs: HeliaUnixFs
  private readonly pathWalker: PathWalkerFn
  private readonly log: Logger
  private readonly contentTypeParser: ContentTypeParser | undefined

  constructor ({ helia, ipns, unixfs, pathWalker }: VerifiedFetchComponents, init?: VerifiedFetchInit) {
    this.helia = helia
    this.log = helia.logger.forComponent('helia:verified-fetch')
    this.ipns = ipns ?? heliaIpns(helia, {
      resolvers: [
        dnsJsonOverHttps('https://mozilla.cloudflare-dns.com/dns-query'),
        dnsJsonOverHttps('https://dns.google/resolve')
      ]
    })
    this.unixfs = unixfs ?? heliaUnixFs(helia)
    this.pathWalker = pathWalker ?? walkPath
    this.contentTypeParser = init?.contentTypeParser
    this.log.trace('created VerifiedFetch instance')
  }

  // handle vnd.ipfs.ipns-record
  private async handleIPNSRecord ({ cid, path, options }: FetchHandlerFunctionArg): Promise<Response> {
    const response = notSupportedResponse('vnd.ipfs.ipns-record support is not implemented')
    response.headers.set('X-Content-Type-Options', 'nosniff') // see https://specs.ipfs.tech/http-gateways/path-gateway/#x-content-type-options-response-header
    return response
  }

  // handle vnd.ipld.car
  private async handleIPLDCar ({ cid, path, options }: FetchHandlerFunctionArg): Promise<Response> {
    const response = notSupportedResponse('vnd.ipld.car support is not implemented')
    response.headers.set('X-Content-Type-Options', 'nosniff') // see https://specs.ipfs.tech/http-gateways/path-gateway/#x-content-type-options-response-header
    return response
  }

  private async handleJson ({ cid, path, options }: FetchHandlerFunctionArg): Promise<Response> {
    this.log.trace('fetching %c/%s', cid, path)
    options?.onProgress?.(new CustomProgressEvent<CIDDetail>('verified-fetch:request:start', { cid, path }))
    const result = await this.helia.blockstore.get(cid, {
      signal: options?.signal,
      onProgress: options?.onProgress
    })
    const response = okResponse(result)
    response.headers.set('content-type', 'application/json')
    options?.onProgress?.(new CustomProgressEvent<CIDDetail>('verified-fetch:request:end', { cid, path }))
    return response
  }

  private async handleDagCbor ({ cid, path, options }: FetchHandlerFunctionArg): Promise<Response> {
    this.log.trace('fetching %c/%s', cid, path)
    options?.onProgress?.(new CustomProgressEvent<CIDDetail>('verified-fetch:request:start', { cid, path }))
    // return body as binary
    const block = await this.helia.blockstore.get(cid)
    let body: string | Uint8Array

    try {
      body = dagCborToSafeJSON(block)
    } catch (err) {
      this.log('could not decode DAG-CBOR as JSON-safe, falling back to `application/octet-stream`', err)
      body = block
    }

    const response = okResponse(body)
    response.headers.set('content-type', body instanceof Uint8Array ? 'application/octet-stream' : 'application/json')
    options?.onProgress?.(new CustomProgressEvent<CIDDetail>('verified-fetch:request:end', { cid, path }))
    return response
  }

  private async handleDagPb ({ cid, path, options, terminalElement }: FetchHandlerFunctionArg): Promise<Response> {
    this.log.trace('fetching %c/%s', cid, path)
    let resolvedCID = terminalElement?.cid ?? cid
    let stat: UnixFSStats
    if (terminalElement?.type === 'directory') {
      const dirCid = terminalElement.cid

      const rootFilePath = 'index.html'
      try {
        this.log.trace('found directory at %c/%s, looking for index.html', cid, path)
        options?.onProgress?.(new CustomProgressEvent<CIDDetail>('verified-fetch:request:start', { cid: dirCid, path: rootFilePath }))
        stat = await this.unixfs.stat(dirCid, {
          path: rootFilePath,
          signal: options?.signal,
          onProgress: options?.onProgress
        })
        this.log.trace('found root file at %c/%s with cid %c', dirCid, rootFilePath, stat.cid)
        path = rootFilePath
        resolvedCID = stat.cid
        // terminalElement = stat
      } catch (err: any) {
        this.log('error loading path %c/%s', dirCid, rootFilePath, err)
        return notSupportedResponse('Unable to find index.html for directory at given path. Support for directories with implicit root is not implemented')
      } finally {
        options?.onProgress?.(new CustomProgressEvent<CIDDetail>('verified-fetch:request:end', { cid: dirCid, path: rootFilePath }))
      }
    }

    options?.onProgress?.(new CustomProgressEvent<CIDDetail>('verified-fetch:request:start', { cid: resolvedCID, path: '' }))
    const asyncIter = this.unixfs.cat(resolvedCID, {
      signal: options?.signal,
      onProgress: options?.onProgress
    })
    this.log('got async iterator for %c/%s', cid, path)

    const { stream, firstChunk } = await getStreamFromAsyncIterable(asyncIter, path ?? '', this.helia.logger, {
      onProgress: options?.onProgress
    })
    const response = okResponse(stream)
    await this.setContentType(firstChunk, path, response)

    options?.onProgress?.(new CustomProgressEvent<CIDDetail>('verified-fetch:request:end', { cid: resolvedCID, path: '' }))

    return response
  }

  private async handleRaw ({ cid, path, options }: FetchHandlerFunctionArg): Promise<Response> {
    this.log.trace('fetching %c/%s', cid, path)
    options?.onProgress?.(new CustomProgressEvent<CIDDetail>('verified-fetch:request:start', { cid, path }))
    const result = await this.helia.blockstore.get(cid)
    const response = okResponse(result)
    await this.setContentType(result, path, response)

    options?.onProgress?.(new CustomProgressEvent<CIDDetail>('verified-fetch:request:end', { cid, path }))
    return response
  }

  private async setContentType (bytes: Uint8Array, path: string, response: Response): Promise<void> {
    let contentType = 'application/octet-stream'

    if (this.contentTypeParser != null) {
      try {
        let fileName = path.split('/').pop()?.trim()
        fileName = fileName === '' ? undefined : fileName
        const parsed = this.contentTypeParser(bytes, fileName)

        if (isPromise(parsed)) {
          const result = await parsed

          if (result != null) {
            contentType = result
          }
        } else if (parsed != null) {
          contentType = parsed
        }
      } catch (err) {
        this.log.error('Error parsing content type', err)
      }
    }

    response.headers.set('content-type', contentType)
  }

  /**
   * Determines the format requested by the client, defaults to `null` if no format is requested.
   *
   * @see https://specs.ipfs.tech/http-gateways/path-gateway/#format-request-query-parameter
   * @default 'raw'
   */
  private getFormat ({ headerFormat, queryFormat }: { headerFormat: string | null, queryFormat: RequestFormatShorthand | null }): RequestFormatShorthand | null {
    const formatMap: Record<string, RequestFormatShorthand> = {
      'vnd.ipld.raw': 'raw',
      'vnd.ipld.car': 'car',
      'application/x-tar': 'tar',
      'application/vnd.ipld.dag-json': 'dag-json',
      'application/vnd.ipld.dag-cbor': 'dag-cbor',
      'application/json': 'json',
      'application/cbor': 'cbor',
      'vnd.ipfs.ipns-record': 'ipns-record'
    }

    if (headerFormat != null) {
      for (const format in formatMap) {
        if (headerFormat.includes(format)) {
          return formatMap[format]
        }
      }
    } else if (queryFormat != null) {
      return queryFormat
    }

    return null
  }

  /**
   * Map of format to specific handlers for that format.
   * These format handlers should adjust the response headers as specified in https://specs.ipfs.tech/http-gateways/path-gateway/#response-headers
   */
  private readonly formatHandlers: Record<string, FetchHandlerFunction> = {
    raw: async () => notSupportedResponse('application/vnd.ipld.raw support is not implemented'),
    car: this.handleIPLDCar,
    'ipns-record': this.handleIPNSRecord,
    tar: async () => notSupportedResponse('application/x-tar support is not implemented'),
    'dag-json': async () => notSupportedResponse('application/vnd.ipld.dag-json support is not implemented'),
    'dag-cbor': async () => notSupportedResponse('application/vnd.ipld.dag-cbor support is not implemented'),
    json: async () => notSupportedResponse('application/json support is not implemented'),
    cbor: async () => notSupportedResponse('application/cbor support is not implemented')
  }

  private readonly codecHandlers: Record<number, FetchHandlerFunction> = {
    [dagPbCode]: this.handleDagPb,
    [dagJsonCode]: this.handleJson,
    [jsonCode]: this.handleJson,
    [dagCborCode]: this.handleDagCbor,
    [rawCode]: this.handleRaw,
    [identity.code]: this.handleRaw
  }

  async fetch (resource: Resource, opts?: VerifiedFetchOptions): Promise<Response> {
    const options = convertOptions(opts)
    const { path, query, ...rest } = await parseResource(resource, { ipns: this.ipns, logger: this.helia.logger }, options)
    const cid = rest.cid
    let response: Response | undefined

    const format = this.getFormat({ headerFormat: new Headers(options?.headers).get('accept'), queryFormat: query.format ?? null })

    if (format != null) {
      // TODO: These should be handled last when they're returning something other than 501
      const formatHandler = this.formatHandlers[format]

      if (formatHandler != null) {
        response = await formatHandler.call(this, { cid, path, options })

        if (response.status === 501) {
          return response
        }
      }
    }

    let terminalElement: UnixFSEntry | undefined
    let ipfsRoots: CID[] | undefined

    try {
      const pathDetails = await this.pathWalker(this.helia.blockstore, `${cid.toString()}/${path}`, options)
      ipfsRoots = pathDetails.ipfsRoots
      terminalElement = pathDetails.terminalElement
    } catch (err) {
      this.log.error('Error walking path %s', path, err)
      // return new Response(`Error walking path: ${(err as Error).message}`, { status: 500 })
    }

    if (response == null) {
      const codecHandler = this.codecHandlers[cid.code]

      if (codecHandler != null) {
        response = await codecHandler.call(this, { cid, path, options, terminalElement })
      } else {
        return notSupportedResponse(`Support for codec with code ${cid.code} is not yet implemented. Please open an issue at https://github.com/ipfs/helia/issues/new`)
      }
    }

    response.headers.set('etag', getETag({ cid, reqFormat: format ?? undefined, weak: false }))
    response.headers.set('cache-control', 'public, max-age=29030400, immutable')
    response.headers.set('X-Ipfs-Path', resource.toString()) // https://specs.ipfs.tech/http-gateways/path-gateway/#x-ipfs-path-response-header

    if (ipfsRoots != null) {
      response.headers.set('X-Ipfs-Roots', ipfsRoots.map(cid => cid.toV1().toString()).join(',')) // https://specs.ipfs.tech/http-gateways/path-gateway/#x-ipfs-roots-response-header
    }
    // response.headers.set('Content-Disposition', `TODO`) // https://specs.ipfs.tech/http-gateways/path-gateway/#content-disposition-response-header

    return response
  }

  /**
   * Start the Helia instance
   */
  async start (): Promise<void> {
    await this.helia.start()
  }

  /**
   * Shut down the Helia instance
   */
  async stop (): Promise<void> {
    await this.helia.stop()
  }
}

function isPromise <T> (p?: any): p is Promise<T> {
  return p?.then != null
}<|MERGE_RESOLUTION|>--- conflicted
+++ resolved
@@ -8,11 +8,8 @@
 import { code as rawCode } from 'multiformats/codecs/raw'
 import { identity } from 'multiformats/hashes/identity'
 import { CustomProgressEvent } from 'progress-events'
-<<<<<<< HEAD
+import { dagCborToSafeJSON } from './utils/dag-cbor-to-safe-json.js'
 import { getETag } from './utils/get-e-tag.js'
-=======
-import { dagCborToSafeJSON } from './utils/dag-cbor-to-safe-json.js'
->>>>>>> 754c7af0
 import { getStreamFromAsyncIterable } from './utils/get-stream-from-async-iterable.js'
 import { parseResource } from './utils/parse-resource.js'
 import { walkPath, type PathWalkerFn } from './utils/walk-path.js'
