{
  "name": "@helia/car",
  "version": "3.1.1",
  "description": "Import/export car files from Helia",
  "license": "Apache-2.0 OR MIT",
  "homepage": "https://github.com/ipfs/helia/tree/main/packages/car#readme",
  "repository": {
    "type": "git",
    "url": "git+https://github.com/ipfs/helia.git"
  },
  "bugs": {
    "url": "https://github.com/ipfs/helia/issues"
  },
  "publishConfig": {
    "access": "public",
    "provenance": true
  },
  "keywords": [
    "IPFS"
  ],
  "type": "module",
  "types": "./dist/src/index.d.ts",
  "files": [
    "src",
    "dist",
    "!dist/test",
    "!**/*.tsbuildinfo"
  ],
  "exports": {
    ".": {
      "types": "./dist/src/index.d.ts",
      "import": "./dist/src/index.js"
    }
  },
  "eslintConfig": {
    "extends": "ipfs",
    "parserOptions": {
      "project": true,
      "sourceType": "module"
    }
  },
  "release": {
    "branches": [
      "main"
    ],
    "plugins": [
      [
        "@semantic-release/commit-analyzer",
        {
          "preset": "conventionalcommits",
          "releaseRules": [
            {
              "breaking": true,
              "release": "major"
            },
            {
              "revert": true,
              "release": "patch"
            },
            {
              "type": "feat",
              "release": "minor"
            },
            {
              "type": "fix",
              "release": "patch"
            },
            {
              "type": "docs",
              "release": "patch"
            },
            {
              "type": "test",
              "release": "patch"
            },
            {
              "type": "deps",
              "release": "patch"
            },
            {
              "scope": "no-release",
              "release": false
            }
          ]
        }
      ],
      [
        "@semantic-release/release-notes-generator",
        {
          "preset": "conventionalcommits",
          "presetConfig": {
            "types": [
              {
                "type": "feat",
                "section": "Features"
              },
              {
                "type": "fix",
                "section": "Bug Fixes"
              },
              {
                "type": "chore",
                "section": "Trivial Changes"
              },
              {
                "type": "docs",
                "section": "Documentation"
              },
              {
                "type": "deps",
                "section": "Dependencies"
              },
              {
                "type": "test",
                "section": "Tests"
              }
            ]
          }
        }
      ],
      "@semantic-release/changelog",
      "@semantic-release/npm",
      "@semantic-release/github",
      "@semantic-release/git"
    ]
  },
  "scripts": {
    "clean": "aegir clean",
    "lint": "aegir lint",
    "dep-check": "aegir dep-check",
    "build": "aegir build",
    "test": "aegir test",
    "test:chrome": "aegir test -t browser --cov",
    "test:chrome-webworker": "aegir test -t webworker",
    "test:firefox": "aegir test -t browser -- --browser firefox",
    "test:firefox-webworker": "aegir test -t webworker -- --browser firefox",
    "test:node": "aegir test -t node --cov",
    "test:electron-main": "aegir test -t electron-main",
    "release": "aegir release"
  },
  "dependencies": {
    "@helia/interface": "^4.1.0",
    "@ipld/car": "^5.3.0",
    "@libp2p/interfaces": "^3.3.2",
<<<<<<< HEAD
=======
    "interface-blockstore": "^5.2.10",
>>>>>>> b00f6826
    "it-drain": "^3.0.5",
    "it-map": "^3.0.5",
    "multiformats": "^13.1.0",
    "p-defer": "^4.0.0",
    "p-queue": "^8.0.1",
    "progress-events": "^1.0.0"
  },
  "devDependencies": {
    "@helia/unixfs": "^3.0.2",
    "@ipld/dag-pb": "^4.1.0",
    "aegir": "^42.2.5",
    "blockstore-core": "^4.4.0",
    "interface-blockstore": "^5.2.9",
    "ipfs-unixfs-importer": "^15.2.4",
    "it-to-buffer": "^4.0.5"
  }
}<|MERGE_RESOLUTION|>--- conflicted
+++ resolved
@@ -142,10 +142,7 @@
     "@helia/interface": "^4.1.0",
     "@ipld/car": "^5.3.0",
     "@libp2p/interfaces": "^3.3.2",
-<<<<<<< HEAD
-=======
     "interface-blockstore": "^5.2.10",
->>>>>>> b00f6826
     "it-drain": "^3.0.5",
     "it-map": "^3.0.5",
     "multiformats": "^13.1.0",
