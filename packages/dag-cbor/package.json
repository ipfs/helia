--- conflicted
+++ resolved
@@ -140,13 +140,8 @@
     "release": "aegir release"
   },
   "dependencies": {
-<<<<<<< HEAD
-    "@helia/interface": "^3.0.0",
+    "@helia/interface": "^3.0.1",
     "@ipld/dag-cbor": "^9.0.6",
-=======
-    "@helia/interface": "^3.0.1",
-    "@ipld/dag-cbor": "^9.0.0",
->>>>>>> 1323117f
     "@libp2p/interfaces": "^3.3.1",
     "multiformats": "^13.0.0",
     "progress-events": "^1.0.0"
