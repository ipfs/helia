--- conflicted
+++ resolved
@@ -11,22 +11,14 @@
 import { defaultHashers } from '../../src/utils/default-hashers.js'
 import { NetworkedStorage } from '../../src/utils/networked-storage.js'
 import { createBlock } from '../fixtures/create-block.js'
-<<<<<<< HEAD
-import type { BitswapBlockProvider } from '../../src/block-providers/bitswap-block-provider.js'
-=======
 import type { BitswapBlockBroker } from '../../src/block-brokers/bitswap-block-broker.js'
->>>>>>> 0749cbf9
 import type { Blockstore } from 'interface-blockstore'
 import type { CID } from 'multiformats/cid'
 
 describe('storage', () => {
   let storage: NetworkedStorage
   let blockstore: Blockstore
-<<<<<<< HEAD
-  let bitswap: StubbedInstance<BitswapBlockProvider>
-=======
   let bitswap: StubbedInstance<BitswapBlockBroker>
->>>>>>> 0749cbf9
   let blocks: Array<{ cid: CID, block: Uint8Array }>
 
   beforeEach(async () => {
@@ -37,20 +29,12 @@
     }
 
     blockstore = new MemoryBlockstore()
-<<<<<<< HEAD
-    bitswap = stubInterface<BitswapBlockProvider>()
-    storage = new NetworkedStorage(blockstore, {
-      blockProviders: [
-        bitswap
-      ]
-=======
     bitswap = stubInterface<BitswapBlockBroker>()
     storage = new NetworkedStorage(blockstore, {
       blockBrokers: [
         bitswap
       ],
       hashers: defaultHashers()
->>>>>>> 0749cbf9
     })
   })
 
@@ -134,11 +118,7 @@
     const { cid, block } = blocks[0]
 
     bitswap.isStarted.returns(true)
-<<<<<<< HEAD
-    bitswap.get.withArgs(cid).resolves(block)
-=======
     bitswap.retrieve.withArgs(cid).resolves(block)
->>>>>>> 0749cbf9
 
     expect(await blockstore.has(cid)).to.be.false()
 
@@ -146,11 +126,7 @@
 
     expect(await blockstore.has(cid)).to.be.true()
     expect(returned).to.equalBytes(block)
-<<<<<<< HEAD
-    expect(bitswap.get.called).to.be.true()
-=======
     expect(bitswap.retrieve.called).to.be.true()
->>>>>>> 0749cbf9
   })
 
   it('gets many blocks from bitswap when they are not in the blockstore', async () => {
@@ -160,11 +136,7 @@
 
     for (let i = 0; i < count; i++) {
       const { cid, block } = blocks[i]
-<<<<<<< HEAD
-      bitswap.get.withArgs(cid).resolves(block)
-=======
       bitswap.retrieve.withArgs(cid).resolves(block)
->>>>>>> 0749cbf9
 
       expect(await blockstore.has(cid)).to.be.false()
     }
@@ -180,11 +152,7 @@
 
     for (let i = 0; i < count; i++) {
       const { cid } = blocks[i]
-<<<<<<< HEAD
-      expect(bitswap.get.calledWith(cid)).to.be.true()
-=======
       expect(bitswap.retrieve.calledWith(cid)).to.be.true()
->>>>>>> 0749cbf9
       expect(await blockstore.has(cid)).to.be.true()
     }
   })
@@ -201,11 +169,7 @@
     await blockstore.put(blocks[4].cid, blocks[4].block)
 
     // block #2 comes from bitswap but slowly
-<<<<<<< HEAD
-    bitswap.get.withArgs(blocks[2].cid).callsFake(async () => {
-=======
     bitswap.retrieve.withArgs(blocks[2].cid).callsFake(async () => {
->>>>>>> 0749cbf9
       await delay(100)
       return blocks[2].block
     })
