{
  "name": "helia",
  "version": "2.0.1",
  "description": "An implementation of IPFS in JavaScript",
  "license": "Apache-2.0 OR MIT",
  "homepage": "https://github.com/ipfs/helia/tree/master/packages/helia#readme",
  "repository": {
    "type": "git",
    "url": "git+https://github.com/ipfs/helia.git"
  },
  "bugs": {
    "url": "https://github.com/ipfs/helia/issues"
  },
  "keywords": [
    "IPFS"
  ],
  "type": "module",
  "types": "./dist/src/index.d.ts",
  "files": [
    "src",
    "dist",
    "!dist/test",
    "!**/*.tsbuildinfo"
  ],
  "exports": {
    ".": {
      "types": "./dist/src/index.d.ts",
      "import": "./dist/src/index.js"
    }
  },
  "eslintConfig": {
    "extends": "ipfs",
    "parserOptions": {
      "sourceType": "module"
    }
  },
  "scripts": {
    "clean": "aegir clean",
    "lint": "aegir lint",
    "dep-check": "aegir dep-check",
    "build": "aegir build",
    "test": "aegir test",
    "test:chrome": "aegir test -t browser --cov",
    "test:chrome-webworker": "aegir test -t webworker",
    "test:firefox": "aegir test -t browser -- --browser firefox",
    "test:firefox-webworker": "aegir test -t webworker -- --browser firefox",
    "test:node": "aegir test -t node --cov",
    "test:electron-main": "aegir test -t electron-main",
    "prepublishOnly": "node scripts/update-version.js && npm run build"
  },
  "dependencies": {
    "@chainsafe/libp2p-gossipsub": "^10.0.0",
    "@chainsafe/libp2p-noise": "^13.0.0",
    "@chainsafe/libp2p-yamux": "^5.0.0",
    "@helia/interface": "^2.0.0",
    "@ipld/dag-pb": "^4.0.3",
    "@libp2p/bootstrap": "^9.0.2",
    "@libp2p/interface": "^0.1.1",
    "@libp2p/ipni-content-routing": "^2.0.0",
    "@libp2p/kad-dht": "^10.0.2",
    "@libp2p/logger": "^3.0.1",
    "@libp2p/mdns": "^9.0.2",
    "@libp2p/mplex": "^9.0.2",
    "@libp2p/tcp": "^8.0.2",
    "@libp2p/webrtc": "^3.1.3",
    "@libp2p/websockets": "^7.0.2",
    "@libp2p/webtransport": "^3.0.3",
    "blockstore-core": "^4.0.0",
    "cborg": "^2.0.3",
    "datastore-core": "^9.0.0",
    "interface-blockstore": "^5.0.0",
    "interface-datastore": "^8.0.0",
    "interface-store": "^5.0.1",
    "ipfs-bitswap": "^19.0.0",
    "ipns": "^6.0.0",
    "it-all": "^3.0.2",
    "it-drain": "^3.0.1",
    "it-filter": "^3.0.1",
    "it-foreach": "^2.0.2",
<<<<<<< HEAD
    "it-parallel": "^3.0.3",
    "libp2p": "^0.46.3",
=======
    "libp2p": "^0.46.6",
>>>>>>> f3a49c01
    "mortice": "^3.0.1",
    "multiformats": "^12.0.1",
    "progress-events": "^1.0.0",
    "uint8arrays": "^4.0.3"
  },
  "devDependencies": {
    "@ipld/dag-cbor": "^9.0.0",
    "@ipld/dag-json": "^10.0.1",
    "@multiformats/mafmt": "^12.1.5",
    "@types/sinon": "^10.0.14",
    "aegir": "^40.0.8",
    "delay": "^6.0.0",
    "sinon": "^15.0.2",
    "sinon-ts": "^1.0.0"
  },
  "browser": {
    "./dist/src/utils/libp2p-defaults.js": "./dist/src/utils/libp2p-defaults.browser.js"
  }
}<|MERGE_RESOLUTION|>--- conflicted
+++ resolved
@@ -77,12 +77,8 @@
     "it-drain": "^3.0.1",
     "it-filter": "^3.0.1",
     "it-foreach": "^2.0.2",
-<<<<<<< HEAD
     "it-parallel": "^3.0.3",
-    "libp2p": "^0.46.3",
-=======
     "libp2p": "^0.46.6",
->>>>>>> f3a49c01
     "mortice": "^3.0.1",
     "multiformats": "^12.0.1",
     "progress-events": "^1.0.0",
