--- conflicted
+++ resolved
@@ -77,11 +77,7 @@
     "@libp2p/ping": "^2.0.12",
     "@libp2p/tcp": "^10.0.13",
     "@libp2p/tls": "^2.0.11",
-<<<<<<< HEAD
-    "@libp2p/upnp-nat": "^3.0.3",
-=======
     "@libp2p/upnp-nat": "^3.0.4",
->>>>>>> 1c8583c8
     "@libp2p/webrtc": "^5.0.19",
     "@libp2p/websockets": "^9.0.13",
     "@multiformats/dns": "^1.0.6",
