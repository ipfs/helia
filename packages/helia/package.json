--- conflicted
+++ resolved
@@ -54,15 +54,9 @@
     "prepublishOnly": "node scripts/update-version.js && npm run build"
   },
   "dependencies": {
-<<<<<<< HEAD
     "@chainsafe/libp2p-noise": "^16.0.0",
     "@chainsafe/libp2p-yamux": "^7.0.0",
-    "@helia/block-brokers": "^3.0.3",
-=======
-    "@chainsafe/libp2p-noise": "^15.0.0",
-    "@chainsafe/libp2p-yamux": "^6.0.2",
     "@helia/block-brokers": "^3.0.4",
->>>>>>> 3bf5ab07
     "@helia/delegated-routing-v1-http-api-client": "^3.0.0",
     "@helia/interface": "^4.3.1",
     "@helia/routers": "^1.1.1",
