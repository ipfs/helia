import { start, stop } from '@libp2p/interface/startable'
import { logger } from '@libp2p/logger'
import drain from 'it-drain'
import { CustomProgressEvent } from 'progress-events'
import { PinsImpl } from './pins.js'
import { BlockStorage } from './storage.js'
import { assertDatastoreVersionIsCurrent } from './utils/datastore-version.js'
import { NetworkedStorage } from './utils/networked-storage.js'
import type { HeliaInit } from '.'
import type { GCOptions, Helia } from '@helia/interface'
import type { Pins } from '@helia/interface/pins'
import type { Libp2p } from '@libp2p/interface'
import type { Blockstore } from 'interface-blockstore'
import type { Datastore } from 'interface-datastore'
import type { CID } from 'multiformats/cid'

const log = logger('helia')

interface HeliaImplInit<T extends Libp2p = Libp2p> extends HeliaInit<T> {
  libp2p: T
  blockstore: Blockstore
  datastore: Datastore
}

export class HeliaImpl implements Helia {
  public libp2p: Libp2p
  public blockstore: BlockStorage
  public datastore: Datastore
  public pins: Pins

  constructor (init: HeliaImplInit) {
    const networkedStorage = new NetworkedStorage(init.blockstore, {
<<<<<<< HEAD
      blockProviders: init.blockProviders,
=======
      blockBrokers: init.blockBrokers,
>>>>>>> 0749cbf9
      hashers: init.hashers
    })

    this.pins = new PinsImpl(init.datastore, networkedStorage, init.dagWalkers ?? [])

    this.libp2p = init.libp2p
    this.blockstore = new BlockStorage(networkedStorage, this.pins, {
      holdGcLock: init.holdGcLock
    })
    this.datastore = init.datastore
  }

  async start (): Promise<void> {
    await assertDatastoreVersionIsCurrent(this.datastore)
    await start(this.blockstore)
    await this.libp2p.start()
  }

  async stop (): Promise<void> {
    await this.libp2p.stop()
    await stop(this.blockstore)
  }

  async gc (options: GCOptions = {}): Promise<void> {
    const releaseLock = await this.blockstore.lock.writeLock()

    try {
      const helia = this
      const blockstore = this.blockstore.unwrap()

      log('gc start')

      await drain(blockstore.deleteMany((async function * (): AsyncGenerator<CID> {
        for await (const { cid } of blockstore.getAll()) {
          try {
            if (await helia.pins.isPinned(cid, options)) {
              continue
            }

            yield cid

            options.onProgress?.(new CustomProgressEvent<CID>('helia:gc:deleted', cid))
          } catch (err) {
            log.error('Error during gc', err)
            options.onProgress?.(new CustomProgressEvent<Error>('helia:gc:error', err))
          }
        }
      }())))
    } finally {
      releaseLock()
    }

    log('gc finished')
  }
}<|MERGE_RESOLUTION|>--- conflicted
+++ resolved
@@ -30,11 +30,7 @@
 
   constructor (init: HeliaImplInit) {
     const networkedStorage = new NetworkedStorage(init.blockstore, {
-<<<<<<< HEAD
-      blockProviders: init.blockProviders,
-=======
       blockBrokers: init.blockBrokers,
->>>>>>> 0749cbf9
       hashers: init.hashers
     })
 
