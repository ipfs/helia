--- conflicted
+++ resolved
@@ -13,14 +13,11 @@
 import { assertDatastoreVersionIsCurrent } from './utils/datastore-version.js'
 import drain from 'it-drain'
 import { CustomProgressEvent } from 'progress-events'
-<<<<<<< HEAD
+import { MemoryDatastore } from 'datastore-core'
+import { MemoryBlockstore } from 'blockstore-core'
 import { logger } from '@libp2p/logger'
 
 const log = logger('helia')
-=======
-import { MemoryDatastore } from 'datastore-core'
-import { MemoryBlockstore } from 'blockstore-core'
->>>>>>> d15d76cd
 
 export class HeliaImpl implements Helia {
   public libp2p: Libp2p
