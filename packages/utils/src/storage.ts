--- conflicted
+++ resolved
@@ -178,25 +178,8 @@
     }
   }
 
-<<<<<<< HEAD
   createSession (root: CID, options?: AbortOptions): SessionBlockstore {
+    options?.signal?.throwIfAborted()
     return this.child.createSession(root, options)
-=======
-  async createSession (root: CID, options?: AbortOptions): Promise<Blockstore> {
-    options?.signal?.throwIfAborted()
-    const releaseLock = await this.lock.readLock()
-
-    try {
-      const blocks = await this.child.createSession(root, options)
-
-      if (blocks == null) {
-        throw new CodeError('Sessions not supported', 'ERR_UNSUPPORTED')
-      }
-
-      return blocks
-    } finally {
-      releaseLock()
-    }
->>>>>>> 9a10498e
   }
 }