import { NoRoutersAvailableError } from '@helia/interface'
import { NotFoundError, start, stop } from '@libp2p/interface'
import { PeerQueue } from '@libp2p/utils'
import merge from 'it-merge'
import { toString as uint8ArrayToString } from 'uint8arrays/to-string'
import { FindProvidersFailedError, GetFailedError } from './errors.ts'
import type { Routing as RoutingInterface, Provider, RoutingOptions } from '@helia/interface'
import type { AbortOptions, ComponentLogger, Logger, Metrics, PeerId, PeerInfo, Startable } from '@libp2p/interface'
import type { CID } from 'multiformats/cid'

const DEFAULT_PROVIDER_LOOKUP_CONCURRENCY = 5

export interface RoutingInit {
  routers: Array<Partial<RoutingInterface>>
  providerLookupConcurrency?: number
}

export interface RoutingComponents {
  logger: ComponentLogger
  metrics?: Metrics
}

export class Routing implements RoutingInterface, Startable {
  private readonly log: Logger
  private readonly routers: Array<Partial<RoutingInterface>>
  private readonly providerLookupConcurrency: number

  constructor (components: RoutingComponents, init: RoutingInit) {
    this.log = components.logger.forComponent('helia:routing')
    this.routers = init.routers ?? []
    this.providerLookupConcurrency = init.providerLookupConcurrency ?? DEFAULT_PROVIDER_LOOKUP_CONCURRENCY

    this.findProviders = components.metrics?.traceFunction('helia.routing.findProviders', this.findProviders.bind(this), {
      optionsIndex: 1
    }) ?? this.findProviders
    this.provide = components.metrics?.traceFunction('helia.routing.provide', this.provide.bind(this), {
      optionsIndex: 1
    }) ?? this.provide
    this.cancelReprovide = components.metrics?.traceFunction('helia.routing.cancelReprovide', this.cancelReprovide.bind(this), {
      optionsIndex: 1
    }) ?? this.cancelReprovide
    this.put = components.metrics?.traceFunction('helia.routing.put', this.put.bind(this), {
      optionsIndex: 2
    }) ?? this.put
    this.get = components.metrics?.traceFunction('helia.routing.get', this.get.bind(this), {
      optionsIndex: 1
    }) ?? this.get
    this.findPeer = components.metrics?.traceFunction('helia.routing.findPeer', this.findPeer.bind(this), {
      optionsIndex: 1
    }) ?? this.findPeer
    this.getClosestPeers = components.metrics?.traceFunction('helia.routing.getClosestPeers', this.getClosestPeers.bind(this), {
      optionsIndex: 1
    }) ?? this.getClosestPeers
  }

  async start (): Promise<void> {
    await start(...this.routers)
  }

  async stop (): Promise<void> {
    await stop(...this.routers)
  }

  /**
   * Iterates over all content routers in parallel to find providers of the
   * given key
   */
  async * findProviders (key: CID, options: RoutingOptions = {}): AsyncIterable<Provider> {
    if (this.routers.length === 0) {
      throw new NoRoutersAvailableError('No content routers available')
    }

    // provider multiaddrs are only cached for a limited time, so they can come
    // back as an empty array - when this happens we have to do a FIND_PEER
    // query to get updated addresses, but we shouldn't block on this so use a
    // separate bounded queue to perform this lookup
    const queue = new PeerQueue<Provider | null>({
      concurrency: this.providerLookupConcurrency
    })

<<<<<<< HEAD
    let foundProviders = 0
    const errors: Error[] = []
=======
>>>>>>> b2257d4f
    const self = this
    let routersFinished = 0

    this.log('findProviders for %c start using routers %s', key, this.routers.map(r => r.toString()).join(', '))

    const routers = supports(this.routers, 'findProviders')
      .map(async function * (router) {
        let foundProviders = 0

        try {
          for await (const prov of router.findProviders(key, options)) {
            foundProviders++
            yield prov
          }
<<<<<<< HEAD
        } catch (err: any) {
          errors.push(err)
=======
>>>>>>> b2257d4f
        } finally {
          self.log('router %s found %d providers for %c', router, foundProviders, key)

          routersFinished++

          // if all routers have finished and there are no jobs to find updated
          // peer multiaddres running or queued, cause the generator to exit
          if (routersFinished === routers.length && queue.size === 0) {
            queue.emitIdle()
          }
        }
      })

    for await (const peer of merge(
      queue.toGenerator(),
      ...routers)
    ) {
      // the peer was yielded by a content router without multiaddrs and we
      // failed to load them
      if (peer == null) {
        continue
      }

      // have to refresh peer info for this peer to get updated multiaddrs
      if (peer.multiaddrs.length === 0) {
        // already looking this peer up
        if (queue.find(peer.id) != null) {
          continue
        }

        queue.add(async () => {
          try {
            const provider = await this.findPeer(peer.id, options)

            if (provider.multiaddrs.length === 0) {
              return null
            }

            return {
              ...provider,
              protocols: peer.protocols,
              routing: peer.routing
            }
          } catch (err) {
            this.log.error('could not load multiaddrs for peer %p - %e', peer.id, err)
            return null
          }
        }, {
          peerId: peer.id,
          signal: options.signal
        })
          .catch(err => {
            this.log.error('could not load multiaddrs for peer %p - %e', peer.id, err)
          })

        continue
      }

      foundProviders++
      yield peer
    }

    this.log('findProviders finished, found %d providers for %c', foundProviders, key)

    if (foundProviders === 0) {
      throw new FindProvidersFailedError(errors, `Failed to find providers for key ${key}`)
    }
  }

  /**
   * Iterates over all content routers in parallel to notify it is
   * a provider of the given key
   */
  async provide (key: CID, options: AbortOptions = {}): Promise<void> {
    if (this.routers.length === 0) {
      throw new NoRoutersAvailableError('No content routers available')
    }

    await Promise.all(
      supports(this.routers, 'provide')
        .map(async (router) => {
          await router.provide(key, options)
        })
    )
  }

  async cancelReprovide (key: CID, options: AbortOptions = {}): Promise<void> {
    await Promise.all(
      supports(this.routers, 'cancelReprovide')
        .map(async (router) => {
          await router.cancelReprovide(key, options)
        })
    )
  }

  /**
   * Store the given key/value pair in the available content routings
   */
  async put (key: Uint8Array, value: Uint8Array, options?: AbortOptions): Promise<void> {
    await Promise.all(
      supports(this.routers, 'put')
        .map(async (router) => {
          await router.put(key, value, options)
        })
    )
  }

  /**
   * Get the value to the given key. The first value offered by any configured
   * router will be returned.
   */
  async get (key: Uint8Array, options?: AbortOptions): Promise<Uint8Array> {
    const errors: Error[] = []

    const result = await Promise.any(
      supports(this.routers, 'get')
        .map(async (router) => {
          try {
            return await router.get(key, options)
          } catch (err: any) {
            this.log('router %s failed with %e', router, err)
            errors.push(err)
          }
        })
    )

    if (result == null) {
      throw new GetFailedError(errors, `Failed to get value key ${uint8ArrayToString(key, 'base58btc')}`)
    }

    return result
  }

  /**
   * Iterates over all peer routers in parallel to find the given peer
   */
  async findPeer (id: PeerId, options?: RoutingOptions): Promise<PeerInfo> {
    if (this.routers.length === 0) {
      throw new NoRoutersAvailableError('No peer routers available')
    }

    const self = this
    const source = merge(
      ...supports(this.routers, 'findPeer')
        .map(router => (async function * () {
          try {
            yield await router.findPeer(id, options)
          } catch (err) {
            self.log.error(err)
          }
        })())
    )

    for await (const peer of source) {
      if (peer == null) {
        continue
      }

      return peer
    }

    throw new NotFoundError('Could not find peer in routing')
  }

  /**
   * Attempt to find the closest peers on the network to the given key
   */
  async * getClosestPeers (key: Uint8Array, options: RoutingOptions = {}): AsyncIterable<PeerInfo> {
    if (this.routers.length === 0) {
      throw new NoRoutersAvailableError('No peer routers available')
    }

    for await (const peer of merge(
      ...supports(this.routers, 'getClosestPeers')
        .map(router => router.getClosestPeers(key, options))
    )) {
      if (peer == null) {
        continue
      }

      yield peer
    }
  }
}

function supports <Operation extends keyof Routing> (routers: any[], key: Operation): Array<Pick<Routing, Operation>> {
  return routers.filter(router => router[key] != null)
}<|MERGE_RESOLUTION|>--- conflicted
+++ resolved
@@ -78,11 +78,8 @@
       concurrency: this.providerLookupConcurrency
     })
 
-<<<<<<< HEAD
     let foundProviders = 0
     const errors: Error[] = []
-=======
->>>>>>> b2257d4f
     const self = this
     let routersFinished = 0
 
@@ -97,11 +94,8 @@
             foundProviders++
             yield prov
           }
-<<<<<<< HEAD
         } catch (err: any) {
           errors.push(err)
-=======
->>>>>>> b2257d4f
         } finally {
           self.log('router %s found %d providers for %c', router, foundProviders, key)
 
