/* eslint-env mocha */

import { defaultLogger } from '@libp2p/logger'
import { expect } from 'aegir/chai'
import { MemoryBlockstore } from 'blockstore-core'
import delay from 'delay'
import all from 'it-all'
import drain from 'it-drain'
import { CID } from 'multiformats/cid'
import * as raw from 'multiformats/codecs/raw'
import { identity } from 'multiformats/hashes/identity'
import Sinon from 'sinon'
import { type StubbedInstance, stubInterface } from 'sinon-ts'
import { fromString as uint8ArrayFromString } from 'uint8arrays/from-string'
import { toString as uint8ArrayToString } from 'uint8arrays/to-string'
import { getHasher } from '../../src/utils/get-hasher.js'
import { NetworkedStorage } from '../../src/utils/networked-storage.js'
import { createBlock } from '../fixtures/create-block.js'
import type { NetworkedStorageComponents } from '../../src/utils/networked-storage.js'
import type { BlockBroker } from '@helia/interface/blocks'
import type { Blockstore } from 'interface-blockstore'

describe('networked-storage', () => {
  let storage: NetworkedStorage
  let blockstore: Blockstore
  let bitswap: StubbedInstance<Required<BlockBroker>>
  let blocks: Array<{ cid: CID, block: Uint8Array }>
  let components: NetworkedStorageComponents

  beforeEach(async () => {
    blocks = []

    for (let i = 0; i < 10; i++) {
      blocks.push(await createBlock(raw.code, Uint8Array.from([0, 1, 2, i])))
    }

    blockstore = new MemoryBlockstore()
    bitswap = stubInterface()
    components = {
      blockstore,
      logger: defaultLogger(),
      blockBrokers: [
        bitswap
      ],
<<<<<<< HEAD
      hashers: defaultHashers()
    }
    storage = new NetworkedStorage(components)
=======
      getHasher: getHasher()
    })
>>>>>>> c31f5e1a
  })

  it('gets a block from the blockstore', async () => {
    const { cid, block } = blocks[0]
    await blockstore.put(cid, block)

    const retrieved = await storage.get(cid)
    expect(retrieved).to.equalBytes(block)
  })

  it('gets a block from the blockstore offline', async () => {
    const { cid } = blocks[0]

    await expect(storage.get(cid, {
      offline: true
    })).to.eventually.be.rejected.with.property('name', 'NotFoundError')
  })

  it('gets a block from the blockstore with progress', async () => {
    const { cid, block } = blocks[0]
    await blockstore.put(cid, block)

    const onProgress = Sinon.stub()

    await storage.get(cid, {
      onProgress
    })
    expect(onProgress.called).to.be.true()
  })

  it('gets many blocks from the blockstore', async () => {
    const count = 5

    for (let i = 0; i < count; i++) {
      const { cid, block } = blocks[i]
      await blockstore.put(cid, block)
    }

    const retrieved = await all(storage.getMany(async function * () {
      for (let i = 0; i < count; i++) {
        yield blocks[i].cid
        await delay(10)
      }
    }()))

    expect(retrieved).to.deep.equal(new Array(count).fill(0).map((_, i) => blocks[i]))
  })

  it('gets many blocks from the blockstore offline', async () => {
    const { cid } = blocks[0]

    await expect(drain(storage.getMany([cid], {
      offline: true
    }))).to.eventually.be.rejected.with.property('name', 'NotFoundError')
  })

  it('puts a block into the blockstore', async () => {
    const { cid, block } = blocks[0]
    await storage.put(cid, block)

    const retrieved = await blockstore.get(cid)
    expect(retrieved).to.equalBytes(block)
  })

  it('puts many blocks into the blockstore', async () => {
    const count = 5

    await drain(storage.putMany(async function * () {
      for (let i = 0; i < count; i++) {
        yield { cid: blocks[i].cid, block: blocks[i].block }
        await delay(10)
      }
    }()))

    const retrieved = await all(blockstore.getMany(new Array(count).fill(0).map((_, i) => blocks[i].cid)))
    expect(retrieved).to.deep.equal(retrieved)
  })

  it('gets a block from bitswap when it is not in the blockstore', async () => {
    const { cid, block } = blocks[0]

    bitswap.retrieve.withArgs(cid).resolves(block)

    expect(await blockstore.has(cid)).to.be.false()

    const returned = await storage.get(cid)

    expect(await blockstore.has(cid)).to.be.true()
    expect(returned).to.equalBytes(block)
    expect(bitswap.retrieve.called).to.be.true()
  })

  it('gets many blocks from bitswap when they are not in the blockstore', async () => {
    const count = 5

    for (let i = 0; i < count; i++) {
      const { cid, block } = blocks[i]
      bitswap.retrieve.withArgs(cid).resolves(block)

      expect(await blockstore.has(cid)).to.be.false()
    }

    const retrieved = await all(storage.getMany(async function * () {
      for (let i = 0; i < count; i++) {
        yield blocks[i].cid
        await delay(10)
      }
    }()))

    expect(retrieved).to.deep.equal(new Array(count).fill(0).map((_, i) => blocks[i]))

    for (let i = 0; i < count; i++) {
      const { cid } = blocks[i]
      expect(bitswap.retrieve.calledWith(cid)).to.be.true()
      expect(await blockstore.has(cid)).to.be.true()
    }
  })

  it('gets some blocks from bitswap when they are not in the blockstore', async () => {
    const count = 5

    // blocks 0,1,3,4 are in the blockstore
    await blockstore.put(blocks[0].cid, blocks[0].block)
    await blockstore.put(blocks[1].cid, blocks[1].block)
    await blockstore.put(blocks[3].cid, blocks[3].block)
    await blockstore.put(blocks[4].cid, blocks[4].block)

    // block #2 comes from bitswap but slowly
    bitswap.retrieve.withArgs(blocks[2].cid).callsFake(async () => {
      await delay(100)
      return blocks[2].block
    })

    const retrieved = await all(storage.getMany(async function * () {
      for (let i = 0; i < count; i++) {
        yield blocks[i].cid
        await delay(10)
      }
    }()))

    expect(retrieved).to.deep.equal(new Array(count).fill(0).map((_, i) => blocks[i]))

    for (let i = 0; i < count; i++) {
      expect(await blockstore.has(blocks[i].cid)).to.be.true()
    }
  })

  it('supports identity CIDs', async () => {
    const data = uint8ArrayFromString('hello world')
    const cid = CID.createV1(identity.code, identity.digest(data))

    const block = await storage.get(cid)
    expect(uint8ArrayToString(block)).to.equal('hello world')
  })

  it('cancels in-flight block requests when one resolves', async () => {
    const slowBroker = stubInterface<Required<BlockBroker>>()
    components.blockBrokers.push(slowBroker)

    bitswap.retrieve.withArgs(blocks[0].cid).resolves(blocks[0].block)

    const block = await storage.get(blocks[0].cid)

    expect(block).to.equalBytes(blocks[0].block)
    expect(slowBroker.retrieve.getCall(0)).to.have.nested.property('args[1].signal.aborted', true)
  })
})<|MERGE_RESOLUTION|>--- conflicted
+++ resolved
@@ -42,14 +42,9 @@
       blockBrokers: [
         bitswap
       ],
-<<<<<<< HEAD
-      hashers: defaultHashers()
+      getHasher: getHasher()
     }
     storage = new NetworkedStorage(components)
-=======
-      getHasher: getHasher()
-    })
->>>>>>> c31f5e1a
   })
 
   it('gets a block from the blockstore', async () => {
