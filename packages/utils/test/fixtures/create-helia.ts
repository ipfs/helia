--- conflicted
+++ resolved
@@ -25,16 +25,8 @@
     blockstore,
     blockBrokers: [],
     holdGcLock: true,
-<<<<<<< HEAD
-    libp2p: {
-      start: () => Promise.resolve(),
-      stop: () => Promise.resolve()
-    } as Libp2p,
-    ...opts
-=======
     ...opts,
     libp2p
->>>>>>> a0266903
   }
 
   const node = new HeliaClass(init)
