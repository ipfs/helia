/* eslint-env mocha */

import { expect } from 'aegir/chai'
import { MemoryBlockstore } from 'blockstore-core'
import { MemoryDatastore } from 'datastore-core'
import delay from 'delay'
import all from 'it-all'
import drain from 'it-drain'
import * as raw from 'multiformats/codecs/raw'
import { PinsImpl } from '../src/pins.js'
import { BlockStorage } from '../src/storage.js'
import { getCodec } from '../src/utils/get-codec.js'
import { createBlock } from './fixtures/create-block.js'
import type { Blocks, SessionBlockstore } from '@helia/interface'
import type { Pins } from '@helia/interface/pins'
import type { CID } from 'multiformats/cid'

class MemoryBlocks extends MemoryBlockstore implements Blocks {
  createSession (): SessionBlockstore {
    throw new Error('Not implemented')
  }
}

describe('storage', () => {
  let storage: BlockStorage
  let blockstore: Blocks
  let pins: Pins
  let blocks: Array<{ cid: CID, block: Uint8Array }>

  beforeEach(async () => {
    blocks = []

    for (let i = 0; i < 10; i++) {
      blocks.push(await createBlock(raw.code, Uint8Array.from([0, 1, 2, i])))
    }

    const datastore = new MemoryDatastore()

<<<<<<< HEAD
    blockstore = new MemoryBlocks()
    pins = new PinsImpl(datastore, blockstore, [])
=======
    blockstore = new MemoryBlockstore()
    pins = new PinsImpl(datastore, blockstore, getCodec())
>>>>>>> c31f5e1a
    storage = new BlockStorage(blockstore, pins, {
      holdGcLock: true
    })
  })

  it('gets a block from the blockstore', async () => {
    const { cid, block } = blocks[0]
    await blockstore.put(cid, block)

    const retrieved = await storage.get(cid)
    expect(retrieved).to.equalBytes(block)
  })

  it('aborts getting a block from the blockstore when passed an aborted signal', async () => {
    const { cid } = blocks[0]
    const controller = new AbortController()
    controller.abort()

    await expect(storage.get(cid, {
      signal: controller.signal
    })).to.eventually.be.rejected
      .with.property('name', 'AbortError')
  })

  it('gets many blocks from the blockstore', async () => {
    const count = 5

    for (let i = 0; i < count; i++) {
      const { cid, block } = blocks[i]
      await blockstore.put(cid, block)
    }

    const retrieved = await all(storage.getMany(async function * () {
      for (let i = 0; i < count; i++) {
        yield blocks[i].cid
        await delay(10)
      }
    }()))

    expect(retrieved).to.deep.equal(new Array(count).fill(0).map((_, i) => blocks[i]))
  })

  it('aborts getting many blocks from the blockstore when passed an aborted signal', async () => {
    const { cid } = blocks[0]
    const controller = new AbortController()
    controller.abort()

    await expect(all(storage.getMany([cid], {
      signal: controller.signal
    }))).to.eventually.be.rejected
      .with.property('name', 'AbortError')
  })

  it('puts a block into the blockstore', async () => {
    const { cid, block } = blocks[0]
    await storage.put(cid, block)

    const retrieved = await blockstore.get(cid)
    expect(retrieved).to.equalBytes(block)
  })

  it('aborts putting a block into the blockstore when passed an aborted signal', async () => {
    const { cid, block } = blocks[0]
    const controller = new AbortController()
    controller.abort()

    await expect(storage.put(cid, block, {
      signal: controller.signal
    })).to.eventually.be.rejected
      .with.property('name', 'AbortError')
  })

  it('puts many blocks into the blockstore', async () => {
    const count = 5

    await drain(storage.putMany(async function * () {
      for (let i = 0; i < count; i++) {
        yield { cid: blocks[i].cid, block: blocks[i].block }
        await delay(10)
      }
    }()))

    const retrieved = await all(blockstore.getMany(new Array(count).fill(0).map((_, i) => blocks[i].cid)))
    expect(retrieved).to.deep.equal(retrieved)
  })

  it('aborts putting many blocks into the blockstore when passed an aborted signal', async () => {
    const { cid, block } = blocks[0]
    const controller = new AbortController()
    controller.abort()

    await expect(all(storage.putMany([{ cid, block }], {
      signal: controller.signal
    }))).to.eventually.be.rejected
      .with.property('name', 'AbortError')
  })
})<|MERGE_RESOLUTION|>--- conflicted
+++ resolved
@@ -36,13 +36,8 @@
 
     const datastore = new MemoryDatastore()
 
-<<<<<<< HEAD
     blockstore = new MemoryBlocks()
-    pins = new PinsImpl(datastore, blockstore, [])
-=======
-    blockstore = new MemoryBlockstore()
     pins = new PinsImpl(datastore, blockstore, getCodec())
->>>>>>> c31f5e1a
     storage = new BlockStorage(blockstore, pins, {
       holdGcLock: true
     })
