import { defaultLogger } from '@libp2p/logger'
import { createEd25519PeerId } from '@libp2p/peer-id-factory'
import { expect } from 'aegir/chai'
import delay from 'delay'
import { CID } from 'multiformats/cid'
import { raceSignal } from 'race-signal'
import Sinon from 'sinon'
import { AbstractSession } from '../src/abstract-session.js'
import type { PeerId } from '@libp2p/interface'
import type { ProgressEvent } from 'progress-events'

interface SessionPeer {
  id: PeerId
}

class Session extends AbstractSession<SessionPeer, ProgressEvent> {
  constructor () {
    super({
      logger: defaultLogger()
    }, {
      name: 'test'
    })
  }

  findNewProviders = Sinon.stub()
  queryProvider = Sinon.stub()

  toEvictionKey (prov: SessionPeer): string {
    return prov.id.toString()
  }

  equals (a: SessionPeer, b: SessionPeer): boolean {
    return a.id.equals(b.id)
  }
}

describe('abstract-session', () => {
  it('should retrieve block', async () => {
    const session = new Session()

    const cid = CID.parse('bafybeifaymukvfkyw6xgh4th7tsctiifr4ea2btoznf46y6b2fnvikdczi')
    const block = Uint8Array.from([0, 1, 2, 3])

    session.findNewProviders.callsFake(async function * () {
      yield {
        id: await createEd25519PeerId()
      }
    })
    session.queryProvider.withArgs(cid).resolves(block)

    await expect(session.retrieve(cid)).to.eventually.deep.equal(block)
  })

  it('should request blocks from new providers as they are discovered', async () => {
    const session = new Session()

    const cid = CID.parse('bafybeifaymukvfkyw6xgh4th7tsctiifr4ea2btoznf46y6b2fnvikdczi')
    const block = Uint8Array.from([0, 1, 2, 3])

    const providers: SessionPeer[] = [{
      id: await createEd25519PeerId()
    }, {
      id: await createEd25519PeerId()
    }]

    session.findNewProviders.callsFake(async function * () {
      yield providers[0]

      // we discover a second provider later on
      await delay(100)
      yield providers[1]
    })
    session.queryProvider.withArgs(cid, providers[0]).callsFake(async () => {
      await delay(500)

      return block
    })
    session.queryProvider.withArgs(cid, providers[1]).callsFake(async () => {
      throw new Error('Did not have block')
    })

    await expect(session.retrieve(cid)).to.eventually.deep.equal(block)
    expect(session.queryProvider.callCount).to.equal(2)
    expect(session.queryProvider.getCall(0).args[1]).to.equal(providers[0])
    expect(session.queryProvider.getCall(1).args[1]).to.equal(providers[1])
  })

  it('should evict session providers', async () => {
    const session = new Session()

    const cid = CID.parse('bafybeifaymukvfkyw6xgh4th7tsctiifr4ea2btoznf46y6b2fnvikdczi')
    const block = Uint8Array.from([0, 1, 2, 3])

    const providers: SessionPeer[] = [{
      id: await createEd25519PeerId()
    }, {
      id: await createEd25519PeerId()
    }]

    session.findNewProviders.callsFake(async function * () {
      yield * providers
    })
    session.queryProvider.withArgs(cid, providers[0]).callsFake(async () => {
      throw new Error('Urk!')
    })
    session.queryProvider.withArgs(cid, providers[1]).callsFake(async () => {
      return block
    })

    await expect(session.retrieve(cid)).to.eventually.deep.equal(block)
    expect(session.providers.includes(providers[0])).to.be.false()
  })

  it('should join existing CID request', async () => {
    const session = new Session()

    const cid = CID.parse('bafybeifaymukvfkyw6xgh4th7tsctiifr4ea2btoznf46y6b2fnvikdczi')
    const block = Uint8Array.from([0, 1, 2, 3])

    session.findNewProviders.callsFake(async function * () {
      yield {
        id: await createEd25519PeerId()
      }
    })
    session.queryProvider.callsFake(async () => {
      await delay(100)

      return block
    })

    const results = await Promise.all([
      session.retrieve(cid),
      session.retrieve(cid),
      session.retrieve(cid),
      session.retrieve(cid),
      session.retrieve(cid)
    ])

    expect(results).to.have.lengthOf(5)

    for (const result of results) {
      expect(result).to.equal(block)
    }

    expect(session.queryProvider.callCount).to.equal(1)
  })

  it('should abort retrieve if finding initial providers takes too long', async () => {
    const signal = AbortSignal.timeout(10)
    const session = new Session()

    const cid = CID.parse('bafybeifaymukvfkyw6xgh4th7tsctiifr4ea2btoznf46y6b2fnvikdczi')

    session.findNewProviders.callsFake(async function * (cid, options) {
      yield raceSignal((async () => {
        await delay(100)

        return {
          id: await createEd25519PeerId()
        }
      })(), options.signal)
    })

    await expect(session.retrieve(cid, {
      signal
    })).to.eventually.be.rejected
      .with.property('code', 'ABORT_ERR')
  })

  it('should search for more session providers if the current ones cannot provide the block', async () => {
    const session = new Session()

    const cid = CID.parse('bafybeifaymukvfkyw6xgh4th7tsctiifr4ea2btoznf46y6b2fnvikdczi')
    const block = Uint8Array.from([0, 1, 2, 3])

    const providers: SessionPeer[] = [{
      id: await createEd25519PeerId()
    }, {
      id: await createEd25519PeerId()
    }]

    session.findNewProviders.onFirstCall().callsFake(async function * () {
      yield providers[0]
    })
    session.findNewProviders.onSecondCall().callsFake(async function * () {
      yield providers[1]
    })
    session.queryProvider.withArgs(cid, providers[0]).callsFake(async () => {
      throw new Error('Urk!')
    })
    session.queryProvider.withArgs(cid, providers[1]).callsFake(async () => {
      return block
    })

    await expect(session.retrieve(cid)).to.eventually.deep.equal(block)
    expect(session.providers.includes(providers[0])).to.be.false()
  })

  it('should abort retrieve if finding more providers takes too long', async () => {
    const signal = AbortSignal.timeout(10)
    const session = new Session()

    const cid = CID.parse('bafybeifaymukvfkyw6xgh4th7tsctiifr4ea2btoznf46y6b2fnvikdczi')
    const block = Uint8Array.from([0, 1, 2, 3])

    const providers: SessionPeer[] = [{
      id: await createEd25519PeerId()
    }, {
      id: await createEd25519PeerId()
    }]

    session.findNewProviders.onFirstCall().callsFake(async function * () {
      yield providers[0]
    })
    session.findNewProviders.onSecondCall().callsFake(async function * (cid, options) {
      yield raceSignal((async () => {
        await delay(100)

        return {
          id: await createEd25519PeerId()
        }
      })(), options.signal)
    })
    session.queryProvider.withArgs(cid, providers[0]).callsFake(async () => {
      throw new Error('Urk!')
    })
    session.queryProvider.withArgs(cid, providers[1]).callsFake(async () => {
      return block
    })

    await expect(session.retrieve(cid, {
      signal
    })).to.eventually.be.rejected()
      .with.property('code', 'ABORT_ERR')
  })

  it('should not make multiple requests to the only found provider', async function () {
<<<<<<< HEAD
    const session: Session | null = new Session()

    const cid = CID.parse('bafybeifaymukvfkyw6xgh4th7tsctiifr4ea2btoznf46y6b2fnvikdczi')
    const id = await createEd25519PeerId() // same provider
=======
    const session = new Session()
    const cid = CID.parse('bafybeifaymukvfkyw6xgh4th7tsctiifr4ea2btoznf46y6b2fnvikdczi')
    const id = await createEd25519PeerId() // same provider

>>>>>>> f46700fd
    session.findNewProviders.callsFake(async function * () {
      yield {
        id
      }
    })
<<<<<<< HEAD

=======
>>>>>>> f46700fd
    session.queryProvider.callsFake(async () => {
      // always fails
      throw new Error('Urk!')
    })

    await expect(session.retrieve(cid)).to.eventually.be.rejected()

<<<<<<< HEAD
    expect(session.findNewProviders.callCount).to.be.greaterThanOrEqual(2)
    expect(session.queryProvider.callCount).to.equal(1)
=======
    expect(session.findNewProviders).to.have.property('callCount', 2)
    expect(session.queryProvider).to.have.property('callCount', 1)
>>>>>>> f46700fd
  })
})<|MERGE_RESOLUTION|>--- conflicted
+++ resolved
@@ -235,26 +235,15 @@
   })
 
   it('should not make multiple requests to the only found provider', async function () {
-<<<<<<< HEAD
-    const session: Session | null = new Session()
-
+    const session = new Session()
     const cid = CID.parse('bafybeifaymukvfkyw6xgh4th7tsctiifr4ea2btoznf46y6b2fnvikdczi')
     const id = await createEd25519PeerId() // same provider
-=======
-    const session = new Session()
-    const cid = CID.parse('bafybeifaymukvfkyw6xgh4th7tsctiifr4ea2btoznf46y6b2fnvikdczi')
-    const id = await createEd25519PeerId() // same provider
-
->>>>>>> f46700fd
+
     session.findNewProviders.callsFake(async function * () {
       yield {
         id
       }
     })
-<<<<<<< HEAD
-
-=======
->>>>>>> f46700fd
     session.queryProvider.callsFake(async () => {
       // always fails
       throw new Error('Urk!')
@@ -262,12 +251,7 @@
 
     await expect(session.retrieve(cid)).to.eventually.be.rejected()
 
-<<<<<<< HEAD
-    expect(session.findNewProviders.callCount).to.be.greaterThanOrEqual(2)
-    expect(session.queryProvider.callCount).to.equal(1)
-=======
-    expect(session.findNewProviders).to.have.property('callCount', 2)
+    expect(session.findNewProviders).to.have.property('callCount', 3)
     expect(session.queryProvider).to.have.property('callCount', 1)
->>>>>>> f46700fd
   })
 })