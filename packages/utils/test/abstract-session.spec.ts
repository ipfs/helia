import { defaultLogger } from '@libp2p/logger'
import { createEd25519PeerId } from '@libp2p/peer-id-factory'
import { expect } from 'aegir/chai'
import delay from 'delay'
import { CID } from 'multiformats/cid'
import { raceSignal } from 'race-signal'
import Sinon from 'sinon'
import { AbstractSession } from '../src/abstract-session.js'
import type { PeerId } from '@libp2p/interface'
import type { ProgressEvent } from 'progress-events'

interface SessionPeer {
  id: PeerId
}

class Session extends AbstractSession<SessionPeer, ProgressEvent> {
  constructor () {
    super({
      logger: defaultLogger()
    }, {
      name: 'test'
    })
  }

  findNewProviders = Sinon.stub()
  queryProvider = Sinon.stub()

  toEvictionKey (prov: SessionPeer): string {
    return prov.id.toString()
  }

  equals (a: SessionPeer, b: SessionPeer): boolean {
    return a.id.equals(b.id)
  }
}

describe('abstract-session', () => {
  it('should retrieve block', async () => {
    const session = new Session()

    const cid = CID.parse('bafybeifaymukvfkyw6xgh4th7tsctiifr4ea2btoznf46y6b2fnvikdczi')
    const block = Uint8Array.from([0, 1, 2, 3])

    session.findNewProviders.callsFake(async function * () {
      yield {
        id: await createEd25519PeerId()
      }
    })
    session.queryProvider.withArgs(cid).resolves(block)

    await expect(session.retrieve(cid)).to.eventually.deep.equal(block)
  })

  it('should request blocks from new providers as they are discovered', async () => {
    const session = new Session()

    const cid = CID.parse('bafybeifaymukvfkyw6xgh4th7tsctiifr4ea2btoznf46y6b2fnvikdczi')
    const block = Uint8Array.from([0, 1, 2, 3])

    const providers: SessionPeer[] = [{
      id: await createEd25519PeerId()
    }, {
      id: await createEd25519PeerId()
    }]

    session.findNewProviders.callsFake(async function * () {
      yield providers[0]

      // we discover a second provider later on
      await delay(100)
      yield providers[1]
    })
    session.queryProvider.withArgs(cid, providers[0]).callsFake(async () => {
      await delay(500)

      return block
    })
    session.queryProvider.withArgs(cid, providers[1]).callsFake(async () => {
      throw new Error('Did not have block')
    })

    await expect(session.retrieve(cid)).to.eventually.deep.equal(block)
    expect(session.queryProvider.callCount).to.equal(2)
    expect(session.queryProvider.getCall(0).args[1]).to.equal(providers[0])
    expect(session.queryProvider.getCall(1).args[1]).to.equal(providers[1])
  })

  it('should evict session providers', async () => {
    const session = new Session()

    const cid = CID.parse('bafybeifaymukvfkyw6xgh4th7tsctiifr4ea2btoznf46y6b2fnvikdczi')
    const block = Uint8Array.from([0, 1, 2, 3])

    const providers: SessionPeer[] = [{
      id: await createEd25519PeerId()
    }, {
      id: await createEd25519PeerId()
    }]

    session.findNewProviders.callsFake(async function * () {
      yield * providers
    })
    session.queryProvider.withArgs(cid, providers[0]).callsFake(async () => {
      throw new Error('Urk!')
    })
    session.queryProvider.withArgs(cid, providers[1]).callsFake(async () => {
      return block
    })

    await expect(session.retrieve(cid)).to.eventually.deep.equal(block)
    expect(session.providers.includes(providers[0])).to.be.false()
  })

  it('should join existing CID request', async () => {
    const session = new Session()

    const cid = CID.parse('bafybeifaymukvfkyw6xgh4th7tsctiifr4ea2btoznf46y6b2fnvikdczi')
    const block = Uint8Array.from([0, 1, 2, 3])

    session.findNewProviders.callsFake(async function * () {
      yield {
        id: await createEd25519PeerId()
      }
    })
    session.queryProvider.callsFake(async () => {
      await delay(100)

      return block
    })

    const results = await Promise.all([
      session.retrieve(cid),
      session.retrieve(cid),
      session.retrieve(cid),
      session.retrieve(cid),
      session.retrieve(cid)
    ])

    expect(results).to.have.lengthOf(5)

    for (const result of results) {
      expect(result).to.equal(block)
    }

    expect(session.queryProvider.callCount).to.equal(1)
  })

  it('should abort retrieve if finding initial providers takes too long', async () => {
    const signal = AbortSignal.timeout(10)
    const session = new Session()

    const cid = CID.parse('bafybeifaymukvfkyw6xgh4th7tsctiifr4ea2btoznf46y6b2fnvikdczi')

    session.findNewProviders.callsFake(async function * (cid, options) {
      yield raceSignal((async () => {
        await delay(100)

        return {
          id: await createEd25519PeerId()
        }
      })(), options.signal)
    })

    await expect(session.retrieve(cid, {
      signal
    })).to.eventually.be.rejected
      .with.property('code', 'ABORT_ERR')
  })

  it('should search for more session providers if the current ones cannot provide the block', async () => {
    const session = new Session()

    const cid = CID.parse('bafybeifaymukvfkyw6xgh4th7tsctiifr4ea2btoznf46y6b2fnvikdczi')
    const block = Uint8Array.from([0, 1, 2, 3])

    const providers: SessionPeer[] = [{
      id: await createEd25519PeerId()
    }, {
      id: await createEd25519PeerId()
    }]

    session.findNewProviders.onFirstCall().callsFake(async function * () {
      yield providers[0]
    })
    session.findNewProviders.onSecondCall().callsFake(async function * () {
      yield providers[1]
    })
    session.queryProvider.withArgs(cid, providers[0]).callsFake(async () => {
      throw new Error('Urk!')
    })
    session.queryProvider.withArgs(cid, providers[1]).callsFake(async () => {
      return block
    })

    await expect(session.retrieve(cid)).to.eventually.deep.equal(block)
    expect(session.providers.includes(providers[0])).to.be.false()
  })

  it('should abort retrieve if finding more providers takes too long', async () => {
    const signal = AbortSignal.timeout(10)
    const session = new Session()

    const cid = CID.parse('bafybeifaymukvfkyw6xgh4th7tsctiifr4ea2btoznf46y6b2fnvikdczi')
    const block = Uint8Array.from([0, 1, 2, 3])

    const providers: SessionPeer[] = [{
      id: await createEd25519PeerId()
    }, {
      id: await createEd25519PeerId()
    }]

    session.findNewProviders.onFirstCall().callsFake(async function * () {
      yield providers[0]
    })
    session.findNewProviders.onSecondCall().callsFake(async function * (cid, options) {
      yield raceSignal((async () => {
        await delay(100)

        return {
          id: await createEd25519PeerId()
        }
      })(), options.signal)
    })
    session.queryProvider.withArgs(cid, providers[0]).callsFake(async () => {
      throw new Error('Urk!')
    })
    session.queryProvider.withArgs(cid, providers[1]).callsFake(async () => {
      return block
    })

    await expect(session.retrieve(cid, {
      signal
    })).to.eventually.be.rejected()
      .with.property('code', 'ABORT_ERR')
  })

<<<<<<< HEAD
  it('should respect signals', async () => {
    const signal = AbortSignal.timeout(10)
    const session = new Session()

    const cid = CID.parse('bafybeifaymukvfkyw6xgh4th7tsctiifr4ea2btoznf46y6b2fnvikdczi')

    session.findNewProviders.callsFake(async function * () {
      yield {
        id: await createEd25519PeerId()
      }
    })
    session.queryProvider.callsFake(async () => {
      throw new Error('Urk!')
    })

    await expect(session.retrieve(cid, {
      signal
    })).to.eventually.be.rejected()
      .with.property('code', 'ABORT_ERR')
=======
  it('should not make multiple requests to the only found provider', async function () {
    const session = new Session()
    const cid = CID.parse('bafybeifaymukvfkyw6xgh4th7tsctiifr4ea2btoznf46y6b2fnvikdczi')
    const id = await createEd25519PeerId() // same provider

    session.findNewProviders.callsFake(async function * () {
      yield {
        id
      }
    })
    session.queryProvider.callsFake(async () => {
      // always fails
      throw new Error('Urk!')
    })

    await expect(session.retrieve(cid)).to.eventually.be.rejected()

    expect(session.findNewProviders).to.have.property('callCount', 2)
    expect(session.queryProvider).to.have.property('callCount', 1)
>>>>>>> 3bf5ab07
  })
})<|MERGE_RESOLUTION|>--- conflicted
+++ resolved
@@ -234,7 +234,27 @@
       .with.property('code', 'ABORT_ERR')
   })
 
-<<<<<<< HEAD
+  it('should not make multiple requests to the only found provider', async function () {
+    const session = new Session()
+    const cid = CID.parse('bafybeifaymukvfkyw6xgh4th7tsctiifr4ea2btoznf46y6b2fnvikdczi')
+    const id = await createEd25519PeerId() // same provider
+
+    session.findNewProviders.callsFake(async function * () {
+      yield {
+        id
+      }
+    })
+    session.queryProvider.callsFake(async () => {
+      // always fails
+      throw new Error('Urk!')
+    })
+
+    await expect(session.retrieve(cid)).to.eventually.be.rejected()
+
+    expect(session.findNewProviders).to.have.property('callCount', 2)
+    expect(session.queryProvider).to.have.property('callCount', 1)
+  })
+
   it('should respect signals', async () => {
     const signal = AbortSignal.timeout(10)
     const session = new Session()
@@ -254,26 +274,5 @@
       signal
     })).to.eventually.be.rejected()
       .with.property('code', 'ABORT_ERR')
-=======
-  it('should not make multiple requests to the only found provider', async function () {
-    const session = new Session()
-    const cid = CID.parse('bafybeifaymukvfkyw6xgh4th7tsctiifr4ea2btoznf46y6b2fnvikdczi')
-    const id = await createEd25519PeerId() // same provider
-
-    session.findNewProviders.callsFake(async function * () {
-      yield {
-        id
-      }
-    })
-    session.queryProvider.callsFake(async () => {
-      // always fails
-      throw new Error('Urk!')
-    })
-
-    await expect(session.retrieve(cid)).to.eventually.be.rejected()
-
-    expect(session.findNewProviders).to.have.property('callCount', 2)
-    expect(session.queryProvider).to.have.property('callCount', 1)
->>>>>>> 3bf5ab07
   })
 })